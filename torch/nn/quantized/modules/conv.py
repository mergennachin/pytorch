--- conflicted
+++ resolved
@@ -203,17 +203,6 @@
                     mod.stride, mod.padding, mod.dilation, mod.groups,
                     mod.bias is not None, mod.padding_mode)
         qconv.set_weight_bias(qweight, mod.bias)
-<<<<<<< HEAD
-        try:
-            act_scale, act_zp = activation_post_process.calculate_qparams()
-        except Exception:
-            # for things like dynamic quantization, want to assign arbitrary s+z to not break serialization
-            act_scale, act_zp = 0.0, 0
-
-        qconv.scale = float(act_scale)
-        qconv.zero_point = int(act_zp)
-        return qconv
-=======
         if activation_post_process is None or activation_post_process.dtype == torch.float:
             return qconv  # dynamic quantization doesn't need scale/zero_point
         else:
@@ -221,7 +210,6 @@
             qconv.scale = float(act_scale)
             qconv.zero_point = int(act_zp)
             return qconv
->>>>>>> e6c435bf
 
     @staticmethod
     def from_float(cls, mod):
@@ -599,18 +587,6 @@
                     mod.stride, mod.padding, mod.output_padding, mod.groups,
                     mod.bias is not None, mod.dilation, mod.padding_mode)
         qconv.set_weight_bias(qweight, mod.bias)
-<<<<<<< HEAD
-        try:
-            act_scale, act_zp = mod.activation_post_process.calculate_qparams()
-        except Exception:
-            # for things like dynamic quantization, want to assign arbitrary s+z to not break serialization
-            act_scale, act_zp = 0.0, 0
-
-        qconv.scale = float(act_scale)
-        qconv.zero_point = int(act_zp)
-
-        return qconv
-=======
         if not hasattr(mod, "activation_post_process") or mod.activation_post_process.dtype == torch.float:
             return qconv  # dynamic quantization doesn't need scale/zero_point
         else:
@@ -618,7 +594,6 @@
             qconv.scale = float(act_scale)
             qconv.zero_point = int(act_zp)
             return qconv
->>>>>>> e6c435bf
 
 
 class ConvTranspose1d(_ConvTransposeNd):
