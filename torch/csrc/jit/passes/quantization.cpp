#include <torch/csrc/jit/passes/quantization.h>
#include <torch/csrc/jit/passes/subgraph_rewrite.h>

#include <torch/csrc/jit/ir.h>
#include <torch/csrc/jit/irparser.h>
#include <torch/csrc/jit/jit_log.h>
#include <torch/csrc/jit/node_hashing.h>
#include <torch/csrc/jit/operator.h>
#include <torch/csrc/jit/subgraph_matcher.h>

#include <stack>

namespace torch {
namespace jit {
namespace {

void findValuesInPattern(
    Graph& graph,
    const std::string& pattern,
    std::unordered_set<Value*>& values) {
  Graph pattern_graph;
  std::unordered_map<std::string, Value*> vmap;
  script::parseIR(pattern, &pattern_graph, vmap);

  auto matches = findPatternMatches(pattern_graph, graph);
  for (auto match : matches) {
    auto output_value = vmap.at("output");
    TORCH_INTERNAL_ASSERT(
        match.values_map.find(output_value) != match.values_map.end(),
        "Didn't find Value output in match result.");
    values.emplace(match.values_map[output_value]);
  }
}

std::unordered_set<Value*> valuesToSkipObserver(
    const script::Module& module,
    const std::string& method_name) {
  script::Method method = module.get_method(method_name);
  auto graph = method.graph();

  // Note that the name of the value we want to skip inserting observer for
  // is hard coded as "output"
  std::string conv_functional_relu = R"(
graph(%self, %input, %inplace):
    %relu = prim::Constant[name="relu"]()
    %conv = match::module[name="Conv2d"](%self)
    %output = prim::CallMethod[name="forward"](%conv, %input)
    %r = prim::CallFunction(%relu, %output, %inplace)
    return (%r))";
  std::string conv_relu_module = R"(
graph(%self, %input):
    %conv = match::module[name="Conv2d"](%self)
    %output = prim::CallMethod[name="forward"](%conv, %input)
    %relu = match::module[name="ReLU"](%self)
    %r = prim::CallMethod[name="forward"](%relu, %output)
    return (%r))";
  std::vector<std::string> patterns = {conv_functional_relu, conv_relu_module};

  std::unordered_set<Value*> values;
  for (const auto& pattern : patterns) {
    findValuesInPattern(*graph, pattern, values);
  }

  return values;
}

static bool outputsNeedToBeObserved(Node* n) {
  return n->kind() != prim::Constant;
}

Node* traverseToQuantNode(Node* dq) {
  TORCH_INTERNAL_ASSERT(dq != nullptr);
  TORCH_INTERNAL_ASSERT(dq->inputs().size() != 0);
  Node* intrepr = dq->inputs()[0]->node();
  TORCH_INTERNAL_ASSERT(intrepr != nullptr);
  TORCH_INTERNAL_ASSERT(intrepr->inputs().size() != 0);
  return intrepr->inputs()[0]->node();
}

Value* insertScalarType(Node* ins_node, at::ScalarType t) {
  TORCH_INTERNAL_ASSERT(t != at::ScalarType::Undefined);
  WithInsertPoint ins(ins_node);
  // ScalarType inserted before ins_node node which is
  // beginning of the quant-dequant pattern
  Value* scalartype_v =
      ins_node->owningGraph()->insertConstant(IValue(static_cast<int>(t)));
  return scalartype_v;
}

// Create Quant Node
Node* createQuantNode(Value* v, Graph* g) {
  Node* quant = g->create(at::Symbol::fromQualString("aten::quantize_linear"));
  TORCH_INTERNAL_ASSERT(quant != nullptr, "Failed to create quant node");
  quant->output()->setDebugName(v->debugName() + ".quant");
  return quant;
}

// Create Dequant node
Node* createDeQuantNode(Value* v, Graph* g) {
  Node* dequant =
      g->create(at::Symbol::fromQualString("aten::_dequantize_linear"));
  TORCH_INTERNAL_ASSERT(dequant != nullptr, "Failed to create dequant node");
  dequant->output()->setDebugName(v->debugName() + ".dequant");
  return dequant;
}

// Create IntTensor Node
Node* createIntReprNode(Value* v, Graph* g) {
  Node* intrepr = g->create(at::Symbol::fromQualString("aten::int_repr"));
  TORCH_INTERNAL_ASSERT(intrepr != nullptr, "Failed to create inttensor node");
  intrepr->output()->setDebugName(v->debugName() + ".intrepr");
  return intrepr;
}

// Clone observer module and add it to the original module,
// and insert a call to observer forward function
Node* insertObserver(
    Value* v,
    Graph* g,
    script::Module& module,
    const QConfig& qconfig) {
  script::Module observer_module;
  if (v->node()->kind() == prim::GetAttr &&
      v->node()->s(attr::name) == "weight") {
    observer_module = std::get<1>(qconfig);
  } else {
    observer_module = std::get<0>(qconfig);
  }
  std::string observer_name = "observer_for_" + v->debugName();
  script::Module observer = observer_module.clone();
  module.register_module(observer_name, observer);
  // Get handle of observer module
  Node* observer_instance = g->create(c10::prim::GetAttr);
  // self.observer_for_v
  observer_instance->addInput(g->inputs()[0]);
  observer_instance->s_(c10::attr::name, observer_name);
  observer_instance->output()->setDebugName(observer_name);
  observer_instance->output()->setType(observer.type());
  observer_instance->insertAfter(v->node());

  // Create forward method call
  Node* call = g->create(c10::prim::CallMethod);
  TORCH_INTERNAL_ASSERT(call != nullptr, "Failed to create forward call node");
  call->s_(c10::attr::name, "forward");
  call->addInput(observer_instance->output());
  call->addInput(v);
  call->output()->setType(v->type());
  call->output()->setDebugName(v->debugName() + ".observed");
  call->insertAfter(observer_instance);
  return call;
}

c10::optional<QConfig> getQConfig(
    const std::string& key,
    const c10::optional<QConfig>& parent_qconfig,
    const QConfigDict& qconfig_dict) {
  if (qconfig_dict.find(key) != qconfig_dict.end()) {
    return qconfig_dict.at(key);
  }
  return parent_qconfig;
}

void getQConfigMapHelper(
    const script::Module& module,
    const QConfigDict& qconfig_dict,
    const std::string& key,
    const c10::optional<QConfig>& parent_qconfig,
    ModuleQConfigMap& map) {
  auto qconfig = getQConfig(key, parent_qconfig, qconfig_dict);
  map[module.module_object()] = qconfig;
  for (script::Slot s : module.get_module_slots()) {
    std::string child_key;
    if (key == "") {
      child_key = s.name();
    } else {
      child_key = key + "." + s.name();
    }
    getQConfigMapHelper(s.to_module(), qconfig_dict, child_key, qconfig, map);
  }
}

ModuleQConfigMap getQConfigMap(
    const script::Module& module,
    const QConfigDict& qconfig_dict) {
  ModuleQConfigMap map;
  getQConfigMapHelper(module, qconfig_dict, "", c10::nullopt, map);
  return map;
}

void InsertObserversImpl(
    script::Module& module,
    const std::string& method_name,
    const ModuleQConfigMap& module_qconfig_map) {
  script::Method method = module.get_method(method_name);
  auto graph = method.graph();
  // For storing all values that need to be instrumented with an observer call.
  std::vector<Value*> values_to_observe;

  // For traversing all blocks in the graph including subblocks.
  std::stack<Block*> blocks_to_visit;

  // Mark observer nodes for inputs so we dont add observers
  // for observers while traversing graph
  std::unordered_set<Node*> observer_for_input;

  // Add observer for external input nodes excluding parameters
  // These are treated as activation as they vary across batches
  // and need to be observed.

  // prim::Param nodes do not belong to the graph. Hence the Insert
  // point is the beginning of graph node. This also safe guards against
  // observing a potentially mutated value due to some in-place operation
  for (size_t idx = 1; idx < method.num_inputs(); ++idx) {
    auto& v = graph->inputs()[idx];
    if (v->type()->isSubtypeOf(TensorType::get())) {
      auto qconfig = module_qconfig_map.at(module.module_object());
      if (qconfig) {
        auto observer_node =
            insertObserver(v, v->owningGraph(), module, qconfig.value());
        if (observer_node) {
          observer_for_input.emplace(observer_node);
        }
      }
    }
  }

  auto values_to_skip = valuesToSkipObserver(module, method_name);

  blocks_to_visit.push(graph->block());
  while (!blocks_to_visit.empty()) {
    Block* b = blocks_to_visit.top();
    blocks_to_visit.pop();
    for (Node* n : b->nodes()) {
      // Skip nodes that we don't need to observe, e.g. 'prim::Constant' or
      // observer nodes
      if (!outputsNeedToBeObserved(n) || observer_for_input.count(n) != 0) {
        continue;
      }

      // Record all outputs in the values_to_observe - we'll later add observers
      // for all values from it.
      for (Value* v : n->outputs()) {
        if (values_to_skip.count(v) == 0) {
          values_to_observe.push_back(v);
        }
      }

      // Schedule subblocks (if any) for visiting.
      for (Block* subblock : n->blocks()) {
        blocks_to_visit.push(subblock);
      }
    }
  }

  // Actually add observer nodes.
  for (Value* v : values_to_observe) {
    if (!v->type()->isSubtypeOf(TensorType::get())) {
      continue;
    }
    // Skip inserting observer for bias
    if (v->node()->kind() == prim::GetAttr &&
        v->node()->s(c10::attr::name) == "bias") {
      continue;
    }
    if (v->node()->kind() == prim::CallMethod &&
        v->node()->s(attr::name) == "forward") {
      // If we find a call to forward function of a child module,
      // we'll recursively insert observers for the forward function to
      // the child module.
      // One important detail is that currently we insert observer twice for
      // input and output of the forward function call of the chlid module,
      // this is required if child module has different qconfig from the
      // parent module, but it should be removed if they have the same
      // qconfig, we'll do this in a separate PR.
      // Another note is that right now we only insert observer for "forward"
      // function, but we may need to extend to all functions.
      auto child_instance = v->node()->inputs()[0];
      TORCH_INTERNAL_ASSERT(
          child_instance->node()->kind() == prim::GetAttr,
          "Child instance should come from GetAttr.");
      auto child_module_name = child_instance->node()->s(attr::name);
      auto child_module = module.find_module(child_module_name);
      TORCH_INTERNAL_ASSERT(
          child_module,
          "Child module " + child_module_name + " does not exist");
      // Recursively insert observer for the forward function of child module
      InsertObserversImpl(child_module.value(), "forward", module_qconfig_map);
    }
    auto qconfig = module_qconfig_map.at(module.module_object());
    // Skip inserting observer if no qconfig is specified
    if (qconfig) {
      insertObserver(v, v->owningGraph(), module, qconfig.value());
    }
  }
}

Node* insertQuantDeQuantCall(
    Value* v,
    const IValue& qparams,
    at::ScalarType t,
    bool insert_after = true) {
  Graph* g = v->node()->owningGraph();
  Node* quant = createQuantNode(v, g);
  Node* intrepr = createIntReprNode(v, g);
  Node* dequant = createDeQuantNode(v, g);
  Node* insert_point = insert_after ? v->node() : *g->nodes().begin();
  WithCurrentScope scope_guard(
      *insert_point->owningGraph(), insert_point->scope());
  WithInsertPoint ins(insert_point);

  // Add quant-intrepr-dequant nodes and replace for all uses of Value
  // Create qparam constant nodes
  TORCH_INTERNAL_ASSERT(qparams.isTuple(), "qparams must be tuple");
  auto tp = qparams.toTuple();
  IValue scale = tp->elements()[0].toTensor().item().toFloat();
  IValue zero_point = tp->elements()[1].toTensor().item().toInt();
  Value* scale_val = g->insertConstant(scale);
  Value* zero_point_val = g->insertConstant(zero_point);

  // Insert quant/int_repr/dequant nodes
  if (insert_after) {
    quant->insertAfter(insert_point);
  } else {
    quant->insertBefore(insert_point);
  }

  intrepr->insertAfter(quant);
  dequant->insertAfter(intrepr);

  // Attach inputs to quantization pattern nodes
  quant->addInput(v);
  intrepr->addInput(quant->output());
  dequant->addInput(intrepr->output());

  quant->addInput(scale_val);
  quant->addInput(zero_point_val);
  dequant->addInput(scale_val);
  dequant->addInput(zero_point_val);

  Value* scalar_type_val = insertScalarType(quant, t);
  TORCH_INTERNAL_ASSERT(scalar_type_val != nullptr);
  quant->addInput(scalar_type_val);
  dequant->addInput(scalar_type_val);
  return dequant;
}

// find the observer for Value `v` and return the name of the observer
c10::optional<std::string> findObserverName(Value* v) {
  for (const Use& u : v->uses()) {
    // Note that here we just check for the name of observer, but the ideally
    // we should be comparing the type of observer, this is a temporary
    // work around until data only clone of module.clone is supported.
    if (u.user->kind() == prim::CallMethod &&
        u.user->s(attr::name) == "forward") {
      auto module_instance = u.user->inputs().at(0);
      if (module_instance->node()->kind() == prim::GetAttr &&
          module_instance->node()->s(attr::name).find("observer_for_") !=
              std::string::npos) {
        return module_instance->node()->s(attr::name);
      }
    }
  }
  return c10::nullopt;
}

class QuantizeHelper {
 public:
  QuantizeHelper(const script::Module& m) : module_(m) {}
  IValue getQParams(Value* v);
  c10::optional<script::Module> findChildModuleToQuantize(Value* v);
  void quantizeBias(Value* v);
  void quantizeTensor(Value* v, bool insert_after = true);
  void removeObserver(Value* v, const std::string& observer_name);
  void destroyNodes() {
    // Destroy observer forward calls
    for (auto& n : nodes_to_destroy_) {
      n->destroy();
    }
  }

 private:
  const script::Module& module_;
  std::vector<std::string> observer_modules_to_remove_;
  std::vector<Node*> nodes_to_destroy_;
};

void QuantizeHelper::removeObserver(
    Value* v,
    const std::string& observer_name) {
  // remove observer_module
  observer_modules_to_remove_.push_back(observer_name);
  // remove observer forward call
  for (const Use& u : v->uses()) {
    Node* user = u.user;
    if (user->kind() == prim::CallMethod && user->s(attr::name) == "forward" &&
        user->inputs()[0]->node()->kind() == prim::GetAttr &&
        user->inputs()[0]->node()->s(attr::name) == observer_name) {
      // Observer forward call node
      nodes_to_destroy_.push_back(user);
      // GetAttr node for observer module
      nodes_to_destroy_.push_back(user->inputs()[0]->node());
    }
  }
}

IValue QuantizeHelper::getQParams(Value* v) {
  TORCH_INTERNAL_ASSERT(v->type()->isSubtypeOf(TensorType::get()));
  auto observer_name = findObserverName(v);
  TORCH_INTERNAL_ASSERT(
      observer_name,
      "getQParams expects the corresponding observer for ",
      v->debugName(),
      " exists.");
  auto observer_module = module_.find_module(observer_name.value());
  TORCH_INTERNAL_ASSERT(
      observer_module,
      "getQParams expects the corresponding observer for ",
      v->debugName(),
      " exists.");
  auto calculate_qparams =
      observer_module.value().get_method("calculate_qparams");
  IValue qparams = calculate_qparams(std::vector<IValue>());
  return qparams;
}

double getScale(const IValue& qparam) {
  return qparam.toTuple()->elements()[0].toTensor().item().toDouble();
}

void QuantizeHelper::quantizeBias(Value* v) {
  // Traverse to the place where this is used
  std::vector<Symbol> ops_with_bias = {Symbol::aten("conv2d"),
                                       Symbol::aten("_convolution")};
  for (const auto& use : v->uses()) {
    if (std::find(
            ops_with_bias.begin(), ops_with_bias.end(), use.user->kind()) !=
        ops_with_bias.end()) {
      // Make sure there is no observer module for bias
      auto observer_name = findObserverName(v);
      TORCH_INTERNAL_ASSERT(!observer_name, "bias should not be observed!");
      Value* activation = use.user->inputs()[0];
      Value* weight = use.user->inputs()[1];
      // Get qparam from activation
      IValue act_qparam = getQParams(activation);
      // Get qparam from weight
      IValue weight_qparam = getQParams(weight);
      IValue bias_scale = at::scalar_tensor(
          c10::Scalar(getScale(act_qparam) * getScale(weight_qparam)),
          at::kDouble);
      IValue bias_qparam = c10::ivalue::Tuple::create(
<<<<<<< HEAD
          {bias_scale, at::scalar_tensor(c10::Scalar(0))});
=======
          std::vector<IValue>({bias_scale, at::scalar_tensor(c10::Scalar(0))}),
          act_qparam.toTuple()->type);
>>>>>>> 217aa582
      Node* dequant = insertQuantDeQuantCall(v, bias_qparam, at::kQInt32);
      v->replaceAllUsesWith(dequant->output());
      Node* q = traverseToQuantNode(dequant);
      TORCH_INTERNAL_ASSERT(q != nullptr);
      q->replaceInputWith(dequant->output(), v);
    }
  }
}

void QuantizeHelper::quantizeTensor(Value* v, bool insert_after) {
  auto observer_name = findObserverName(v);
  if (!observer_name) {
    return;
  }
  IValue qparams = getQParams(v);
  removeObserver(v, observer_name.value());
  Node* dequant;
  if (v->node()->kind() == prim::GetAttr &&
      v->node()->s(c10::attr::name) == "weight") {
    dequant = insertQuantDeQuantCall(v, qparams, at::kQInt8);
  } else {
    dequant = insertQuantDeQuantCall(v, qparams, at::kQUInt8, insert_after);
  }
  v->replaceAllUsesWith(dequant->output());
  Node* q = traverseToQuantNode(dequant);
  TORCH_INTERNAL_ASSERT(q);
  q->replaceInputWith(dequant->output(), v);
}

c10::optional<script::Module> QuantizeHelper::findChildModuleToQuantize(
    Value* v) {
  if (v->node()->kind() == prim::CallMethod &&
      v->node()->s(attr::name) == "forward") {
    auto child_instance = v->node()->inputs()[0];
    TORCH_INTERNAL_ASSERT(
        child_instance->node()->kind() == prim::GetAttr,
        "Child instance should come from GetAttr.");
    auto child_module_name = child_instance->node()->s(attr::name);
    if (child_module_name.find("observer_for_") == std::string::npos) {
      auto child_module = module_.find_module(child_module_name);
      TORCH_INTERNAL_ASSERT(
          child_module,
          "InsertQuantDeQuant - Child module " + child_module_name +
              " does not exist");
      return child_module;
    }
  }
  return c10::nullopt;
}

void InsertQuantDeQuantImpl(
    script::Module& module,
    const std::string& method_name) {
  script::Method method = module.get_method(method_name);
  auto graph = method.graph();

  // prim::Param nodes do not belong to the graph. Hence the Insert
  // point is the beginning of graph node. This also safe guards against
  // observing a potentially mutated value due to some in-place operation
  std::vector<Value*> input_values;
  for (size_t idx = 1; idx < method.num_inputs(); ++idx) {
    auto& v = graph->inputs()[idx];
    if (v->type()->isSubtypeOf(TensorType::get())) {
      input_values.push_back(v);
    }
  }

  std::vector<Value*> values_to_quantize;
  std::unordered_map<script::ModulePtr, script::Module>
      child_modules_to_quantize;
  QuantizeHelper qh(module);
  std::stack<Block*> blocks_to_visit;
  blocks_to_visit.push(graph->block());
  while (!blocks_to_visit.empty()) {
    Block* b = blocks_to_visit.top();
    blocks_to_visit.pop();
    for (Node* n : b->nodes()) {
      for (Value* v : n->outputs()) {
        if (v->type()->isSubtypeOf(TensorType::get())) {
          auto child_module = qh.findChildModuleToQuantize(v);
          if (child_module) {
            child_modules_to_quantize[child_module.value().module_object()] =
                child_module.value();
          }
          values_to_quantize.push_back(v);
        }
      }

      // Schedule subblocks (if any) for visiting.
      for (Block* subblock : n->blocks()) {
        blocks_to_visit.push(subblock);
      }
    }
  }

  for (Value* v : values_to_quantize) {
    if (v->node()->kind() == prim::GetAttr &&
        v->node()->s(c10::attr::name) == "bias") {
      qh.quantizeBias(v);
    } else {
      qh.quantizeTensor(v);
    }
  }

  for (Value* v : input_values) {
    qh.quantizeTensor(v, false);
  }

  for (auto& item : child_modules_to_quantize) {
    InsertQuantDeQuantImpl(item.second, "forward");
  }

  qh.destroyNodes();
}

} // namespace

TORCH_API void InsertObservers(
    script::Module& module,
    const std::string& method_name,
    const QConfigDict& qconfig_dict) {
  auto module_qconfig_map = getQConfigMap(module, qconfig_dict);
  InsertObserversImpl(module, method_name, module_qconfig_map);
}

script::Module InsertQuantDeQuant(
    script::Module& input_module,
    const std::string& method_name) {
  script::Module module = input_module.clone();
  InsertQuantDeQuantImpl(module, method_name);

  // NOTE: Remove observer module does not work right now, we'll return
  // the module with observer modules as a temporary workaround
  // TODO: remove observer modules after we have a remove_module API
  return module;
}

// PyBind APIs
void PropagateQuantInfo(std::shared_ptr<Graph>& graph) {
  throw std::runtime_error("Pass not implemented yet!");
}

void QuantLinting(std::shared_ptr<Graph>& graph) {
  throw std::runtime_error("Pass not implemented yet!");
}

void FoldQuantNodesIntoInputsOutputs(std::shared_ptr<Graph>& graph) {
  throw std::runtime_error("Pass not implemented yet!");
}

void QuantFusion(std::shared_ptr<Graph>& graph) {
  std::string pattern = R"(
graph(%a_quant, %w_quant, %b_quant, %a_scale, %a_zero_point, %a_dtype, %w_scale, %w_zero_point, %w_dtype, %b_scale, %b_zero_point, %b_dtype, %r_scale, %r_zero_point, %r_dtype, %c, %d, %e, %f):
        %a_intrepr = aten::int_repr(%a_quant)
        %a_dequant = aten::_dequantize_linear(%a_intrepr, %a_scale, %a_zero_point, %a_dtype)
        %w_intrepr = aten::int_repr(%w_quant)
        %w_dequant = aten::_dequantize_linear(%w_intrepr, %w_scale, %w_zero_point, %w_dtype)
        %b_intrepr = aten::int_repr(%b_quant)
        %b_dequant = aten::_dequantize_linear(%b_intrepr, %b_scale, %b_zero_point, %b_dtype)
        %r = aten::conv2d(%a_dequant, %w_dequant, %b_dequant, %c, %d, %e, %f)
        %r_quant = aten::quantize_linear(%r, %r_scale, %r_zero_point, %r_dtype)
        return (%r_quant))";

  std::string replacement = R"(
graph(%a_quant, %w_quant, %b_quant, %a_scale, %a_zero_point, %a_dtype, %w_scale, %w_zero_point, %w_dtype, %b_scale, %b_zero_point, %b_dtype, %r_scale, %r_zero_point, %r_dtype, %stride, %padding, %dilation, %groups):
        %0 : int = prim::Constant[value=0]()
        %1 : int = prim::Constant[value=1]()
        %2 : int = prim::Constant[value=2]()
        %3 : int = prim::Constant[value=3]()
        %in_param : int[] = prim::ListConstruct(%0, %2, %3, %1)
        %a_perm : Tensor = aten::permute(%a_quant, %in_param)
        %w_perm : Tensor = aten::permute(%w_quant, %in_param)
        %w_packed = quantized::fbgemm_conv_prepack(%w_perm, %stride, %padding, %dilation, %groups)
        %r = quantized::fbgemm_conv2d(%a_perm, %w_packed, %b_quant, %stride, %padding, %dilation, %groups, %r_scale, %r_zero_point)
        %out_param : int[] = prim::ListConstruct(%0, %3, %1, %2)
        %r_perm = aten::permute(%r, %out_param)
        return (%r_perm))";
  SubgraphRewriter rewriter;
  rewriter.RegisterRewritePattern(pattern, replacement);
  rewriter.runOnGraph(graph);
}

struct ConvBNParameters {
  at::Tensor conv_w;
  at::Tensor conv_b;
  at::Tensor bn_rm;
  at::Tensor bn_rv;
  double bn_eps = 0.0;
  at::Tensor bn_w;
  at::Tensor bn_b;
};

/**
 * Given the current weight and bias tensors of a Conv2d module and parameters
 * of the BatchNorm2d module we're folding with, compute the updated values for
 * the weight and bias.
 *
 * The function is basically copied from torch/nn/utils/fusion.py
 */
static std::tuple<at::Tensor, at::Tensor> computeUpdatedConvWeightAndBias(
    const ConvBNParameters& p) {
  at::Tensor bn_var_rsqrt = at::rsqrt(p.bn_rv + p.bn_eps);
  at::Tensor new_w = p.conv_w * (p.bn_w * bn_var_rsqrt).reshape({-1, 1, 1, 1});
  at::Tensor new_b = (p.conv_b - p.bn_rm) * bn_var_rsqrt * p.bn_w + p.bn_b;
  return std::make_tuple(new_w, new_b);
}

static bool tryExtractingConvBNParameters(
    script::Module& conv,
    script::Module& bn,
    ConvBNParameters& r) {
  if (!conv.find_parameter("weight") || !bn.find_parameter("weight") ||
      !bn.find_parameter("bias")) {
    return false;
  }
  if (!bn.find_attribute("running_mean") || !bn.find_attribute("running_var") ||
      !bn.get_attribute("running_mean").isTensor() ||
      !bn.get_attribute("running_var").isTensor()) {
    return false;
  }

  r.bn_rm = bn.get_attribute("running_mean").toTensor();
  r.bn_rv = bn.get_attribute("running_var").toTensor();
  r.bn_eps = 1e-5; // TODO: allow access to the actual value. NOLINT
                   // Now we cannot do it because we inline all fields that are
                   // in __constants__ and lose all tracks of them.
  r.bn_w = bn.get_parameter("weight");
  r.bn_b = bn.get_parameter("bias");

  r.conv_w = conv.get_parameter("weight");
  if (conv.find_parameter("bias")) {
    r.conv_b = conv.get_parameter("bias");
  } else {
    r.conv_b = at::zeros_like(r.bn_rm);
  }

  return true;
}

void FoldConvBatchNorm2d(const script::Module& module) {
  std::string pattern = R"IR(
graph(%self, %x):
    %conv_submodule = match::module[name="Conv2d"](%self)
    %conv_out = prim::CallMethod[name="forward"](%conv_submodule, %x)
    %bn_submodule = match::module[name="BatchNorm2d"](%self)
    %bn_out = prim::CallMethod[name="forward"](%bn_submodule, %conv_out)
    return (%bn_out))IR";

  Graph pattern_graph;
  std::unordered_map<std::string, Value*> vmap;
  script::parseIR(pattern, &pattern_graph, vmap);
  Value* pattern_conv_out = vmap["conv_out"];
  Value* pattern_bn_out = vmap["bn_out"];
  Value* pattern_conv_submodule = vmap["conv_submodule"];
  Value* pattern_bn_submodule = vmap["bn_submodule"];
  Node* pattern_conv = pattern_conv_out->node();
  Node* pattern_bn = pattern_bn_out->node();

  // We will put submodules into this worklist and keep processing items from it
  // one by one. We start by just putting the top module there.
  std::stack<script::Module> worklist({module});
  while (!worklist.empty()) {
    script::Module current = worklist.top();
    worklist.pop();

    // Queue submodules for processing
    for (const script::Module& submodule : current.get_modules()) {
      worklist.push(submodule);
    }

    // Process forward method of the current module
    std::unordered_map<Value*, Value*> rewrite_map;
    std::vector<Value*> values_to_rewrite;
    std::unordered_set<Node*> nodes_to_delete;

    script::Method method = current.get_method("forward");
    GRAPH_DUMP(
        current.name().name() + "::forward() before Conv2d-BatchNorm2d folding",
        method.graph());
    const auto& matches = findPatternMatches(pattern_graph, *method.graph());

    for (const Match& match : matches) {
      GRAPH_DEBUG("Checking next match...");
      Node* matched_conv = match.nodes_map.at(pattern_conv);
      Node* matched_bn = match.nodes_map.at(pattern_bn);
      Node* matched_conv_submodule =
          match.values_map.at(pattern_conv_submodule)->node();
      Node* matched_bn_submodule =
          match.values_map.at(pattern_bn_submodule)->node();

      TORCH_INTERNAL_ASSERT(matched_conv_submodule->kind() == prim::GetAttr);
      TORCH_INTERNAL_ASSERT(matched_bn_submodule->kind() == prim::GetAttr);

      script::Module conv_submodule =
          current.get_module(matched_conv_submodule->s(Symbol::attr("name")));
      script::Module bn_submodule =
          current.get_module(matched_bn_submodule->s(Symbol::attr("name")));

      ConvBNParameters params;
      if (!tryExtractingConvBNParameters(
              conv_submodule, bn_submodule, params)) {
        GRAPH_DEBUG(
            "Conv and BN modules didn't have all required parameters or attributes...");
        continue;
      }

      // We are using a separate vector for saving Values we want to rewrite to
      // make sure that the order in which we perform these transformations is
      // deterministic. Iterating through keys of rewrite_map would result in
      // non-determinism that might not manifest as a bug now, but can bite us
      // later.
      values_to_rewrite.push_back(matched_bn->output());
      rewrite_map[matched_bn->output()] = matched_conv->output();
      GRAPH_UPDATE(
          "Rewriting %",
          matched_bn->output()->debugName(),
          " with %",
          matched_conv->output()->debugName());

      nodes_to_delete.insert(matched_bn);
      GRAPH_UPDATE("Deleting ", *matched_bn);

      auto new_w_b = computeUpdatedConvWeightAndBias(params);
      params.conv_w.set_data(std::get<0>(new_w_b));
      params.conv_b.set_data(std::get<1>(new_w_b));
    }

    // Perform planned rewritings
    for (auto v : values_to_rewrite) {
      v->replaceAllUsesWith(rewrite_map.at(v));
    }

    // Perform planned deletions
    for (auto n : nodes_to_delete) {
      n->removeAllInputs();
    }
    for (auto n : nodes_to_delete) {
      n->destroy();
    }
  }
}

} // namespace jit
} // namespace torch<|MERGE_RESOLUTION|>--- conflicted
+++ resolved
@@ -448,12 +448,7 @@
           c10::Scalar(getScale(act_qparam) * getScale(weight_qparam)),
           at::kDouble);
       IValue bias_qparam = c10::ivalue::Tuple::create(
-<<<<<<< HEAD
-          {bias_scale, at::scalar_tensor(c10::Scalar(0))});
-=======
-          std::vector<IValue>({bias_scale, at::scalar_tensor(c10::Scalar(0))}),
-          act_qparam.toTuple()->type);
->>>>>>> 217aa582
+          std::vector<IValue>({bias_scale, at::scalar_tensor(c10::Scalar(0))}));
       Node* dequant = insertQuantDeQuantCall(v, bias_qparam, at::kQInt32);
       v->replaceAllUsesWith(dequant->output());
       Node* q = traverseToQuantNode(dequant);
