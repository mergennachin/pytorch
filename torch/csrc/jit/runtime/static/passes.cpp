#include <torch/csrc/jit/runtime/static/passes.h>

#include <torch/csrc/jit/ir/alias_analysis.h>
#include <torch/csrc/jit/passes/constant_pooling.h>
#include <torch/csrc/jit/passes/constant_propagation.h>
#include <torch/csrc/jit/passes/subgraph_rewrite.h>
#include <torch/csrc/jit/passes/variadic_ops.h>
#include <torch/csrc/jit/runtime/graph_iterator.h>
#include <torch/csrc/jit/runtime/static/ops.h>

namespace torch {
namespace jit {
namespace {
bool HasInplaceOp(Block* block, const AliasDb& alias_db) {
  for (auto* node : block->nodes()) {
    for (Block* sub_block : node->blocks()) {
      if (HasInplaceOp(sub_block, alias_db)) {
        return true;
      }
    }
    auto inputs = node->inputs();
    // check if node modifies inputs (both inplace ops and certain out variants
    // would qualify). For example: c = torch.sigmoid(b, out=b) is essentially
    // the same as c = b.sigmoid_()
    if (inputs.size() > 0 && alias_db.writesToAlias(node, {inputs[0]})) {
      return true;
    }
  }
  return false;
}

bool graphHasOp(std::shared_ptr<Graph>& graph, const char* op_name) {
  DepthFirstGraphNodeIterator graph_it(graph);
  for (auto node = graph_it.next(); node != nullptr; node = graph_it.next()) {
    const char* node_qual_string = node->kind().toQualString();
    if (strcmp(node_qual_string, op_name) == 0) {
      return true;
    }
  }
  return false;
}
} // namespace

bool HasInplaceOp(std::shared_ptr<Graph>& graph, const AliasDb& alias_db) {
  return HasInplaceOp(graph->block(), alias_db);
}

bool forwardHasOp(
    const torch::jit::script::Module& module,
    const char* op_name) {
  using Method = ::torch::jit::Method;
  Method method = module.get_method("forward");
  auto graph = method.graph();
  return graphHasOp(graph, op_name);
}

namespace {
C10_UNUSED
void ConcatAddMulReplaceNaNClip(std::shared_ptr<torch::jit::Graph>& graph) {
  // TODO:: check restrictions for inputs; outputs not used elsewhere
  std::string pattern = R"IR(
    graph(%a, %b, %c, %d, %e, %f, %g, %h, %i, %j):
        %y0 = aten::cat(%a, %b)
        %y1 = aten::add(%y0, %c, %d)
        %y2 = aten::mul(%y1, %e)
        %y3 = aten::nan_to_num(%y2, %f, %g, %h)
        %res = aten::clamp(%y3, %i, %j)
        return (%res))IR";
  std::string pattern2 = R"IR(
    graph(%a, %b, %c, %d, %e, %f, %g, %h, %i, %j):
        %y0 = aten::cat(%a, %b)
        %y1 = aten::add(%y0, %c, %d)
        %y2 = aten::mul(%y1, %e)
        %y3 = aten::nan_to_num_(%y2, %f, %g, %h)
        %res = aten::clamp(%y3, %i, %j)
        return (%res))IR";
  std::string pattern3 = R"IR(
    graph(%a, %b, %c, %d, %e, %f, %g, %h, %i, %j):
        %y0 = aten::cat(%a, %b)
        %y1 = aten::add(%y0, %c, %d)
        %y2 = aten::mul(%y1, %e)
        %y3 = aten::nan_to_num_(%y2, %f, %g, %h)
        %res = aten::clamp_(%y3, %i, %j)
        return (%res))IR";
  std::string pattern4 = R"IR(
    graph(%a, %b, %c, %d, %e, %f, %g, %h, %i, %j):
        %y0 = aten::cat(%a, %b)
        %y1 = aten::add(%y0, %c, %d)
        %y2 = aten::mul(%y1, %e)
        %y3 = aten::nan_to_num(%y2, %f, %g, %h)
        %res = aten::clamp_(%y3, %i, %j)
        return (%res))IR";
  std::string fused_pattern = R"IR(
    graph(%a, %b, %c, %d, %e, %f, %g, %h, %i, %j):
        %res = fb::concat_add_mul_replacenan_clip(%c, %e, %a, %i, %j, %b)
        return (%res))IR";

  SubgraphRewriter fuse;
  fuse.RegisterRewritePattern(pattern, fused_pattern);
  fuse.runOnGraph(graph);

  fuse.RegisterRewritePattern(pattern2, fused_pattern);
  fuse.runOnGraph(graph);

  fuse.RegisterRewritePattern(pattern3, fused_pattern);
  fuse.runOnGraph(graph);

  fuse.RegisterRewritePattern(pattern4, fused_pattern);
  fuse.runOnGraph(graph);
}

C10_UNUSED
void CastedBatchOneHotLengths(std::shared_ptr<torch::jit::Graph>& graph) {
  // TODO:: check restrictions for inputs; outputs not used elsewhere
  std::string pattern = R"IR(
    graph(%a, %b, %c, %d, %e, %f, %g):
        %y0 : Tensor = aten::to(%a, %b, %c, %c, %d)
        %y1 : Tensor = fb::batch_one_hot_lengths(%y0, %e, %f)
        %res : Tensor = aten::to(%y1, %g, %c, %c, %d)
        return (%res))IR";
  std::string fused_pattern = R"IR(
    graph(%a, %b, %c, %d, %e, %f, %g):
        %res : Tensor = fb::casted_batch_one_hot_lengths(%a, %e, %f)
        return (%res))IR";
  SubgraphRewriter fuse;
  fuse.RegisterRewritePattern(pattern, fused_pattern);
  fuse.runOnGraph(graph);

  std::string pattern2 = R"IR(
    graph(%a, %b, %c, %d, %e, %f):
        %y0 : Tensor = aten::to(%a, %b, %c, %c)
        %y1 : Tensor = fb::batch_one_hot_lengths(%y0, %d, %e)
        %res : Tensor = aten::to(%y1, %f, %c, %c)
        return (%res))IR";
  std::string fused_pattern2 = R"IR(
    graph(%a, %b, %c, %d, %e, %f):
        %res : Tensor = fb::casted_batch_one_hot_lengths(%a, %d, %e)
        return (%res))IR";
  fuse.RegisterRewritePattern(pattern2, fused_pattern2);
  fuse.runOnGraph(graph);
}

C10_UNUSED
void ConcatBatchMatMulBatchGather(std::shared_ptr<torch::jit::Graph>& graph) {
  // TODO:: check restrictions for inputs; outputs not used elsewhere
  std::string pattern = R"IR(
    graph(%a, %b, %c, %d, %e, %f):
        %y0 : Tensor = aten::stack(%a, %b)
        %y1 : Tensor = aten::transpose(%y0, %b, %c)
        %y2 : Tensor = aten::bmm(%y0, %y1)
        %y3 : Tensor = aten::flatten(%y2, %d, %e)
        %res : Tensor = aten::index_select(%y3, %b, %f)
        return (%res))IR";
  std::string fused_pattern = R"IR(
    graph(%a, %b, %c, %d, %e, %f):
        %res : Tensor = fb::concat_batch_matmul_batch_gather(%f, %a)
        return (%res))IR";
  SubgraphRewriter fuse;
  fuse.RegisterRewritePattern(pattern, fused_pattern);
  fuse.runOnGraph(graph);
}

C10_UNUSED void ClipRangesGatherRangesLengthsToOffsets(
    std::shared_ptr<torch::jit::Graph>& graph) {
  // TODO:: check restrictions for inputs; outputs not used elsewhere
  std::string pattern = R"IR(
    graph(%a, %b, %c, %d):
        %y0 : Tensor = fb::clip_ranges(%b, %c)
        %y1 : Tensor, %y2 : Tensor = fb::gather_ranges(%a, %y0)
        %y3 : Tensor = fb::lengths_to_offsets(%y2, %d)
        return (%y3, %y1))IR";
  std::string fused_pattern = R"IR(
    graph(%a, %b, %c, %d):
        %y0 : Tensor, %y1 : Tensor = fb::clip_ranges_gather_lengths_to_offsets(%a, %b, %c, %d)
        return (%y1, %y0))IR";
  SubgraphRewriter fuse;
  fuse.RegisterRewritePattern(pattern, fused_pattern);
  fuse.runOnGraph(graph);
}

C10_UNUSED void ClipRangesGather(std::shared_ptr<torch::jit::Graph>& graph) {
  // TODO:: check restrictions for inputs; outputs not used elsewhere
  // fuse without lengths-to-offsets
  std::string pattern = R"IR(
    graph(%a, %b, %c):
        %y0 : Tensor = fb::clip_ranges(%b, %c)
        %y1 : Tensor, %y2 : Tensor = fb::gather_ranges(%a, %y0)
        return (%y2, %y1))IR";
  std::string fused_pattern = R"IR(
    graph(%a, %b, %c):
        %y0 : Tensor, %y1 : Tensor = fb::clip_ranges_gather(%a, %b, %c)
        return (%y1, %y0))IR";
  SubgraphRewriter fuse;
  fuse.RegisterRewritePattern(pattern, fused_pattern);
  fuse.runOnGraph(graph);
}

C10_UNUSED void PrecomputeMultiplierShiftForSigridHash(
    std::shared_ptr<torch::jit::Graph>& graph) {
  std::string pattern = R"IR(
    graph(%a, %b, %c, %d):
        %y0 : Tensor = fb::sigrid_hash(%a, %b, %c, %d)
        return (%y0)
  )IR";
  std::string split_pattern = R"IR(
    graph(%a, %b, %c, %d):
        %y0 : Tensor = fb::sigrid_hash_compute_multipler_shift(%c)
        %y2 : Tensor = fb::sigrid_hash_precompute(%a, %b, %c, %y0, %d)
        return (%y2)
  )IR";
  SubgraphRewriter fuse;
  fuse.RegisterRewritePattern(pattern, split_pattern);
  fuse.runOnGraph(graph);
}

C10_UNUSED
void ClipRangesGatherSigridHash(std::shared_ptr<torch::jit::Graph>& graph) {
  // TODO:: check restrictions for inputs; outputs not used elsewhere
  std::string pattern = R"IR(
    graph(%a, %b, %c, %d, %e, %f, %g, %h):
        %y0 : Tensor, %y1 : Tensor = fb::clip_ranges_gather_lengths_to_offsets(%a, %b, %c, %d)
        %y2 : Tensor = fb::sigrid_hash_precompute(%y0, %e, %f, %g, %h)
        return (%y2, %y1))IR";
  std::string fused_pattern = R"IR(
    graph(%a, %b, %c, %d, %e, %f, %g, %h):
        %off : Tensor, %out : Tensor = fb::clip_ranges_gather_sigrid_hash_precompute_offsets(%b, %a, %c, %e, %f, %g, %h, %d)
        return (%out, %off))IR";
  SubgraphRewriter fuse;
  fuse.RegisterRewritePattern(pattern, fused_pattern);
  fuse.runOnGraph(graph);
}

C10_UNUSED void ClipRangesGatherRangesSigridHash(
    std::shared_ptr<torch::jit::Graph>& graph) {
  std::string pattern = R"IR(
    graph(%a, %b, %c, %d, %e, %f, %g):
        %y0 : Tensor = fb::clip_ranges(%b, %c)
        %y1 : Tensor, %y2 : Tensor = fb::gather_ranges(%a, %y0)
        %y3 : Tensor = fb::sigrid_hash_precompute(%y1, %d, %e, %f, %g)
        return (%y3, %y2))IR";
  std::string fused_pattern = R"IR(
    graph(%a, %b, %c, %d, %e, %f, %g):
        %off : Tensor, %out : Tensor = fb::clip_ranges_gather_sigrid_hash_precompute_v3(%b, %a, %c, %d, %e, %f, %g)
        return (%out, %off))IR";

  SubgraphRewriter fuse;
  fuse.RegisterRewritePattern(pattern, fused_pattern);
  fuse.runOnGraph(graph);
}

C10_UNUSED void ClipRangesGatherRangesX2SigridHashPrecompute(
    std::shared_ptr<torch::jit::Graph>& graph) {
  // Placeholder is a dummy op used to capture the first subgraph
  std::string pattern = R"IR(
    graph(%ranges, %values, %max_length, %salt, %max_value, %mul_shift, %hash_into_int32):
        %clipped : Tensor = fb::clip_ranges(%ranges, %max_length)
        %output : Tensor, %unused : Tensor = fb::gather_ranges(%values, %clipped)
        %sigrid_hash_out : Tensor = fb::sigrid_hash_precompute(%output, %salt, %max_value, %mul_shift, %hash_into_int32)
        return (%sigrid_hash_out, %clipped))IR";
  std::string fused_pattern = R"IR(
    graph(%ranges, %values, %max_length, %salt, %max_value, %mul_shift, %hash_into_int32):
        %sigrid_hash_out : Tensor, %clipped : Tensor = fb::placeholder(%ranges, %values, %max_length, %salt, %max_value, %mul_shift, %hash_into_int32)
        return (%sigrid_hash_out, %clipped))IR";

  // the second gather_ranges can be eliminated because the `lengths` is
  // produces is identical to the lengths produced by
  // clip_ranges_gather_sigrid_hash_v3 (caveat, the fused ops makes some
  // simplifying assumptions about the ranges input)
  std::string pattern2 = R"IR(
    graph(%gather2_values, %ranges, %values, %max_length, %salt, %max_value, %mul_shift, %hash_into_int32):
        %sigrid_hash_out : Tensor, %clipped : Tensor = fb::placeholder(%ranges, %values, %max_length, %salt, %max_value, %mul_shift, %hash_into_int32)
        %unused : Tensor, %lengths : Tensor = fb::gather_ranges(%gather2_values, %clipped)
        return (%lengths, %sigrid_hash_out))IR";

  std::string fused_pattern2 = R"IR(
    graph(%gather2_values, %ranges, %values, %max_length, %salt, %max_value, %mul_shift, %hash_into_int32):
        %lengths : Tensor, %sigrid_hash_out : Tensor = fb::clip_ranges_gather_sigrid_hash_precompute_v3(%ranges, %values, %max_length, %salt, %max_value, %mul_shift, %hash_into_int32)
        return (%lengths, %sigrid_hash_out))IR";

  SubgraphRewriter fuse;
  fuse.RegisterRewritePattern(pattern, fused_pattern);
  fuse.runOnGraph(graph);

  fuse.RegisterRewritePattern(pattern2, fused_pattern2);
  fuse.runOnGraph(graph);

  // reverse the ops that got fused in step 1 but not in step2
  fuse.RegisterRewritePattern(fused_pattern, pattern);
  fuse.runOnGraph(graph);
}

C10_UNUSED void SplitOutPrecomputeOpsForSparseNN(
    std::shared_ptr<torch::jit::Graph>& graph) {
#ifdef FBCODE_CAFFE2
  PrecomputeMultiplierShiftForSigridHash(graph);
  ConstantPropagation(graph);
  ConstantPooling(graph);
#endif
}
} // namespace

void FuseInferenceOpsForSparseNN(std::shared_ptr<torch::jit::Graph>& graph) {
#ifdef FBCODE_CAFFE2
  SplitOutPrecomputeOpsForSparseNN(graph);

  ConcatAddMulReplaceNaNClip(graph);
  CastedBatchOneHotLengths(graph);
  ConcatBatchMatMulBatchGather(graph);

  ClipRangesGatherRangesLengthsToOffsets(graph);
  ClipRangesGatherSigridHash(graph);
  ClipRangesGatherRangesSigridHash(graph);

  ClipRangesGatherRangesX2SigridHashPrecompute(graph);

  // prioritize clip_ranges+gather_ranges+sigrid_hash fusion over
  // clip_ranges+gather_ranges
  ClipRangesGather(graph);
#endif
}

TORCH_LIBRARY_FRAGMENT(static_runtime, m) {
  m.def(torch::schema(
      "static_runtime::permute_copy(Tensor self, int[] dims) -> Tensor",
      c10::AliasAnalysisKind::PURE_FUNCTION));
  m.def(torch::schema(
      "static_runtime::reshape_copy(Tensor self, int[] shape) -> Tensor",
      c10::AliasAnalysisKind::PURE_FUNCTION));
  m.def(torch::schema(
      "static_runtime::flatten_copy.using_ints(Tensor self, int start_dim=0, int end_dim=-1) -> Tensor",
      c10::AliasAnalysisKind::PURE_FUNCTION));
  m.def(torch::schema(
      "static_runtime::to_copy.prim_dtype(Tensor self, int? dtype=None, bool non_blocking=False, bool copy=False) -> Tensor",
      c10::AliasAnalysisKind::PURE_FUNCTION));
  m.def(torch::schema(
      "static_runtime::to_copy.dtype(Tensor self, ScalarType dtype, bool non_blocking=False, bool copy=False, MemoryFormat? memory_format=None) -> Tensor",
      c10::AliasAnalysisKind::PURE_FUNCTION));
  m.def(torch::schema(
      "static_runtime::to_copy.other(Tensor self, Tensor other, bool non_blocking=False, bool copy=False, MemoryFormat? memory_format=None) -> Tensor",
      c10::AliasAnalysisKind::PURE_FUNCTION));
  m.def(torch::schema(
      "static_runtime::layer_norm(Tensor input, int[] normalized_shape, Tensor? weight=None, Tensor? bias=None, float eps=1e-05, bool cudnn_enable=True) -> (Tensor, Tensor, Tensor)",
      c10::AliasAnalysisKind::PURE_FUNCTION));
  m.def("static_runtime::signed_log1p(Tensor input) -> Tensor");
  m.def(torch::schema(
      "static_runtime::dict_unpack(...) -> ...",
      c10::AliasAnalysisKind::CONSERVATIVE));
  m.def(torch::schema(
      "static_runtime::VarTupleUnpack(...) -> ...",
      c10::AliasAnalysisKind::CONSERVATIVE));
  m.def(torch::schema(
      "static_runtime::fused_equally_split(Tensor input, int num_split, int dim) -> ...",
      c10::AliasAnalysisKind::PURE_FUNCTION));
}

void FuseSignLog1P(std::shared_ptr<torch::jit::Graph>& graph) {
  std::string pattern = R"IR(
    graph(%input):
        %0 : Tensor = aten::sign(%input)
        %1 : Tensor = aten::abs(%input)
        %2 : Tensor = aten::log1p(%1)
        %res : Tensor = aten::mul(%0, %2)
        return (%res)
  )IR";

  std::string fused_pattern = R"IR(
    graph(%input):
        %res : Tensor = static_runtime::signed_log1p(%input)
        return (%res)
    )IR";

  SubgraphRewriter fuse;
  fuse.RegisterRewritePattern(pattern, fused_pattern);
  fuse.runOnGraph(graph);
}

namespace {

using TupleUnpackBlock = std::vector<Node*>;

std::vector<TupleUnpackBlock> CollectVariadicTupleUnpackFusionCandidates(
    const std::shared_ptr<Graph>& graph) {
  std::vector<TupleUnpackBlock> candidates;
  auto nodes = graph->nodes();
  std::vector<Node*> block;
  for (Node* cur_node : nodes) {
    if (cur_node->kind() == prim::TupleUnpack) {
      block.push_back(cur_node);
      continue;
    }
    if (block.size() > 1) {
      candidates.emplace_back(std::move(block));
    }
    block.clear();
  }
  TORCH_CHECK(block.empty());
  return candidates;
}

void FuseTupleUnpackBlock(const TupleUnpackBlock& nodes) {
  TORCH_CHECK(nodes.size() > 0);
  auto graph = nodes[0]->owningGraph();
  auto var_unpack = graph->create(
      fromQualString("static_runtime::VarTupleUnpack"),
      /* num_outputs */ 0);
  var_unpack->insertAfter(nodes[nodes.size() - 1]);
  for (Node* node : nodes) {
    TORCH_CHECK(
        node->kind() == prim::TupleUnpack && node->inputs().size() == 1);
    var_unpack->addInput(node->input());

    for (Value* output : node->outputs()) {
      auto new_output = var_unpack->addOutput();
      new_output->copyMetadata(output);
      output->replaceAllUsesWith(new_output);
    }
    node->destroy();
  }
}

} // namespace

void UseVariadicTupleUnpack(const std::shared_ptr<Graph>& graph) {
  for (auto& c : CollectVariadicTupleUnpackFusionCandidates(graph)) {
    FuseTupleUnpackBlock(c);
  }
}

void ReplaceWithCopy(
    std::shared_ptr<torch::jit::Graph>& graph,
    bool outputs_are_immutable) {
  AliasDb db(graph);

  const std::map<c10::Symbol, c10::Symbol> supported = {
#ifdef FBCODE_CAFFE2
      {fromQualString("aten::permute"),
       fromQualString("static_runtime::permute_copy")},
#endif
      {fromQualString("aten::narrow"), fromQualString("aten::narrow_copy")},
      {fromQualString("aten::reshape"),
       fromQualString("static_runtime::reshape_copy")},
      {fromQualString("aten::flatten"),
       fromQualString("static_runtime::flatten_copy")}};

  // for ops that have overloads, match the schema
  const std::vector<std::pair<c10::FunctionSchema, c10::Symbol>> supported_schema = {
      {torch::schema(
           "aten::to.prim_dtype(Tensor(a) self, int? dtype=None, bool non_blocking=False, bool copy=False) -> Tensor(a|b)"),
       fromQualString("static_runtime::to_copy")},
      {torch::schema(
           "aten::to.dtype(Tensor(a) self, ScalarType dtype, bool non_blocking=False, bool copy=False, MemoryFormat? memory_format=None) -> Tensor(a)"),
       fromQualString("static_runtime::to_copy")},
      {torch::schema(
           "aten::to.other(Tensor(a) self, Tensor other, bool non_blocking=False, bool copy=False, MemoryFormat? memory_format=None) -> Tensor(a)"),
       fromQualString("static_runtime::to_copy")}};

  auto match_schema = [&supported_schema](
                          const Node* node, c10::Symbol& out_matched_symbol) {
    for (auto& schema : supported_schema) {
      if (node->matches(schema.first)) {
        out_matched_symbol = schema.second;
        return true;
      }
    }
    return false;
  };

  bool has_inplace_ops = HasInplaceOp(graph, db);
  std::vector<std::pair<Node*, Node*>> replacement;
  for (auto* n : graph->nodes()) {
    c10::Symbol new_symbol;
    if (supported.count(n->kind()) && opIsRegistered(supported.at(n->kind()))) {
      new_symbol = supported.at(n->kind());
    } else if (!match_schema(n, new_symbol)) {
      continue;
    }
    DCHECK(n->outputs().size() == 1);

    // In cases of having in-place ops in the graph, only replace the op with
    // the copy version for ops with input with number of use == 1. Example:
    //
    // def forward(self, inp: Tensor, shape: List[int]):
    //   a = inp + inp
    //   b = a.reshape(shape)
    //   c = b.sigmoid_()
    //   d = c + c
    //   e = a + a
    //   f = b + b
    //   return (d, e, f)
    //
    // b and c are aliases of a, sigmoid_ changes b, c, as well as a. e should
    // equal to d in this case. If we replace reshape with the copy version, b
    // and c are no longer aliases of a, the value of e would change as a
    // result. To keep static runtime consistent with the jit interpreter, here
    // we choose not to replace reshape with the copy version
    auto* in = n->input(0);
    if (has_inplace_ops && in->uses().size() > 1) {
      continue;
    }

    auto* out = n->output();
    if (!outputs_are_immutable && db.mayContainAlias({out}, graph->outputs())) {
      continue;
    }
    auto* new_node = graph->create(new_symbol, n->outputs().size());
    new_node->insertBefore(n);
    for (auto* input : n->inputs()) {
      new_node->addInput(input);
    }
    replacement.emplace_back(std::make_pair(n, new_node));
  }

  for (const auto& p : replacement) {
    auto* old_node = p.first;
    auto* new_node = p.second;
    new_node->output()->copyMetadata(old_node->output());
    old_node->replaceAllUsesWith(new_node);
    old_node->destroy();
  }
#ifndef NDEBUG
  graph->lint();
  AliasDb db2(graph);
  torch::jit::Lint(&db2);
#endif
}

// NB: The alias type of the fused op needs to be changed to
// c10::AliasAnalysisKind::PURE_FUNCTION to make alias analysis work.
void FuseListUnpack(std::shared_ptr<torch::jit::Graph>& graph) {
  const FastMap<c10::Symbol, c10::Symbol> unfused_to_fused = {
      {fromQualString("fb::equally_split"),
       fromQualString("static_runtime::fused_equally_split")},
      {fromQualString("fb::sigrid_transforms"),
       fromQualString("static_runtime::fused_sigrid_transforms")},
      {fromQualString("static_runtime::variadic_grouped_accessor_op"),
       fromQualString("static_runtime::fused_variadic_grouped_accessor_op")},
      {fromQualString("static_runtime::variadic_grouped_accessor_op_v2"),
       fromQualString("static_runtime::fused_variadic_grouped_accessor_op_v2")},
      {fromQualString("fb::sigrid_transforms_torch_bind"),
       fromQualString("static_runtime::fused_sigrid_transforms_torch_bind")},
      {fromQualString("fb::variadic_sigrid_transforms_torch_bind"),
       fromQualString(
           "static_runtime::fused_variadic_sigrid_transforms_torch_bind")},
      {fromQualString("fb::gather_ranges_to_dense"),
       fromQualString("static_runtime::fused_gather_ranges_to_dense")},
      {fromQualString("fb::gather_ranges_to_dense_v2"),
       fromQualString("static_runtime::fused_gather_ranges_to_dense_v2")}};

  AliasDb alias_db(
      graph,
      /*isFrozen=*/false,
      /*enablePreciseTupleContainerAnalysis=*/true);
  const std::vector<Value*> graph_outputs(
      graph->outputs().begin(), graph->outputs().end());
  auto nodes = graph->nodes();
<<<<<<< HEAD
  std::vector<Node*> equally_splits_to_remove;
  for (auto it = nodes.begin(); it != nodes.end(); ++it) {
    Node* node = *it;
    const std::string node_qual_string = node->kind().toQualString();
    if (node_qual_string == "fb::sigrid_transforms" ||
        node_qual_string == "fb::sigrid_transforms_torch_bind" ||
        node_qual_string == "fb::equally_split" ||
        node_qual_string == "fb::gather_ranges_to_dense" ||
        node_qual_string == "fb::gather_ranges_to_dense_v2" ||
        node_qual_string == "fb::variadic_sigrid_transforms_torch_bind") {
      const Value* value_out = node->outputs()[0];
      if (value_out->uses().size() > 1) {
        continue;
      }
=======
  std::vector<Node*> to_remove;
  for (auto* node : nodes) {
    auto unfused_to_fused_it = unfused_to_fused.find(node->kind());
    if (unfused_to_fused_it == unfused_to_fused.end()) {
      continue;
    }
>>>>>>> 0b2f68ea

    const Value* value_out = node->outputs()[0];
    if (value_out->uses().size() != 1) {
      continue;
    }

    Node* list_unpack_node = value_out->uses()[0].user;
    if (list_unpack_node->kind() != prim::ListUnpack) {
      continue;
    }

    auto list_unpack_outputs = list_unpack_node->outputs();
    if (list_unpack_outputs.empty()) {
      continue;
    }

    const bool is_equally_split =
        node->kind() == fromQualString("fb::equally_split");
    if (!is_equally_split) {
      // If any output of the ListUnpack node is unmanaged, disable fusion
      // since the fused op assumes all outputs are either managed or not.
      // "fb::equally_split" is excluded here since it does doublecheck
      // individual outputs without having this assumption.
      const std::vector<Value*> list_unpack_outputs_vec(
          list_unpack_outputs.begin(), list_unpack_outputs.end());
      if (alias_db.mayContainAlias(list_unpack_outputs_vec, graph_outputs)) {
        continue;
      }
    }

    if (is_equally_split && list_unpack_outputs.size() == 1) {
      // This captures a case of `y = fb::equally_split(x, 1, _)` where y
      // becomes just an alias of x.
      // If this case is found, replace y with x to avoid executing this op.
      list_unpack_node->output()->replaceAllUsesWith(node->input(0));
      list_unpack_node->destroy();
      to_remove.push_back(node);
      continue;
    }

    const auto& new_sym = unfused_to_fused_it->second;
    auto* new_node = graph->create(new_sym, 0);

    for (Value* in : node->inputs()) {
      new_node->addInput(in);
    }

    for (Value* out : list_unpack_outputs) {
      Value* new_out = new_node->addOutput();
      new_out->copyMetadata(out);
      out->replaceAllUsesWith(new_out);
    }

    new_node->insertAfter(node);
    list_unpack_node->destroy();
    to_remove.push_back(node);
  }
  for (Node* node : to_remove) {
    node->destroy();
  }

#ifndef NDEBUG
  graph->lint();
  AliasDb db2(graph);
  torch::jit::Lint(&db2);
#endif
} // namespace jit

void EnableStaticRuntimeLayerNorm(std::shared_ptr<torch::jit::Graph>& graph) {
  const c10::Symbol static_runtime_layer_norm_symbol =
      fromQualString("static_runtime::layer_norm");
  auto nodes = graph->nodes();
  std::vector<std::pair<Node*, Node*>> replacement;
  for (auto it = nodes.begin(); it != nodes.end(); ++it) {
    Node* old_node = *it;
    if (!old_node->matches(torch::schema(
            "aten::layer_norm(Tensor input, int[] normalized_shape, Tensor? weight=None, Tensor? bias=None, float eps=1e-05, bool cudnn_enable=True) -> Tensor"))) {
      continue;
    }
    TORCH_CHECK(old_node->outputs().size() == 1);
    auto* new_node = graph->create(
        static_runtime_layer_norm_symbol,
        /*layer_norm*/ 1 + /*mean*/ 1 + /*rst=*/1);
    new_node->insertBefore(old_node);
    for (auto* input : old_node->inputs()) {
      new_node->addInput(input);
    }
    replacement.emplace_back(old_node, new_node);
  }
  for (const auto& p : replacement) {
    auto* old_node = p.first;
    auto* new_node = p.second;
    new_node->output(0)->copyMetadata(old_node->output(0));
    old_node->output(0)->replaceAllUsesWith(new_node->output(0));
    old_node->destroy();
  }
}

void RemoveImmutableInputDictLookups(
    std::shared_ptr<torch::jit::Graph>& graph) {
  auto nodes = graph->nodes();
  AliasDb db(graph);
  // Gather all dict -> getitems where dict is immutable and getitems use
  // constant keys.
  std::unordered_map<Value*, std::vector<Node*>> dict_to_getitems;
  std::unordered_set<Node*> keys;
  for (Node* node : nodes) {
    // Find aten::__getitem__(%dict, %constant_key).
    if (node->kind() != aten::__getitem__) {
      continue;
    }
    Node* getitem_node = node;
    Value* dict = getitem_node->input(0);
    if (db.hasWriters(dict)) {
      // Mutable dict. Skip this optimization.
      continue;
    }
    if (dict->type()->kind() != TypeKind::DictType ||
        dict->node() != graph->param_node()) {
      continue;
    }
    DCHECK(getitem_node->inputs().size() == 2);
    Node* key = getitem_node->input(1)->node();
    if (key->kind() != prim::Constant) {
      continue;
    }
    keys.insert(key);
    auto iter = dict_to_getitems.find(dict);
    if (iter == dict_to_getitems.end()) {
      dict_to_getitems.emplace(dict, std::vector<Node*>{getitem_node});
      continue;
    }
    iter->second.push_back(getitem_node);
  }
  if (keys.size() == 0) {
    return;
  }
  // Move all keys to the beginning of the graph and insert new dict_unpack
  // nodes after that.
  auto* marker = graph->create(prim::Constant);
  graph->prependNode(marker);
  graph->setInsertPoint(marker);
  for (Node* key : keys) {
    DCHECK(key->inputs().size() == 0);
    key->moveBefore(marker);
  }
  const c10::Symbol static_runtime_dict_unpack_symbol =
      fromQualString("static_runtime::dict_unpack");
  for (auto& it : dict_to_getitems) {
    Value* dict = it.first;
    std::vector<Node*>& getitems = it.second;
    DCHECK(getitems.size() > 0);
    auto* dict_unpack =
        graph->create(static_runtime_dict_unpack_symbol, getitems.size());
    graph->insertNode(dict_unpack);
    dict_unpack->addInput(getitems[0]->input(0));
    for (size_t i = 0; i < getitems.size(); ++i) {
      Node* getitem_node = getitems[i];
      DCHECK(getitem_node->input(0) == dict);
      dict_unpack->addInput(getitem_node->input(1));
      dict_unpack->output(i)->copyMetadata(getitem_node->output());
      getitem_node->output(0)->replaceAllUsesWith(dict_unpack->output(i));
      getitem_node->destroy();
    }
  }
  graph->setInsertPoint(graph->block());
  marker->destroy();
}

void UseVariadicGroupedAccessor(const std::shared_ptr<Graph>& graph) {
  // Migration to v2 is still in progress. For now, SR will support
  // both versions of this op.
  UseVariadicOp(
      graph,
      fromQualString("grouped_accessor::grouped_accessor_op"),
      fromQualString("static_runtime::variadic_grouped_accessor_op"));
  UseVariadicOp(
      graph,
      fromQualString("grouped_accessor::grouped_accessor_op_v2"),
      fromQualString("static_runtime::variadic_grouped_accessor_op_v2"));
}

} // namespace jit
} // namespace torch<|MERGE_RESOLUTION|>--- conflicted
+++ resolved
@@ -553,29 +553,12 @@
   const std::vector<Value*> graph_outputs(
       graph->outputs().begin(), graph->outputs().end());
   auto nodes = graph->nodes();
-<<<<<<< HEAD
-  std::vector<Node*> equally_splits_to_remove;
-  for (auto it = nodes.begin(); it != nodes.end(); ++it) {
-    Node* node = *it;
-    const std::string node_qual_string = node->kind().toQualString();
-    if (node_qual_string == "fb::sigrid_transforms" ||
-        node_qual_string == "fb::sigrid_transforms_torch_bind" ||
-        node_qual_string == "fb::equally_split" ||
-        node_qual_string == "fb::gather_ranges_to_dense" ||
-        node_qual_string == "fb::gather_ranges_to_dense_v2" ||
-        node_qual_string == "fb::variadic_sigrid_transforms_torch_bind") {
-      const Value* value_out = node->outputs()[0];
-      if (value_out->uses().size() > 1) {
-        continue;
-      }
-=======
   std::vector<Node*> to_remove;
   for (auto* node : nodes) {
     auto unfused_to_fused_it = unfused_to_fused.find(node->kind());
     if (unfused_to_fused_it == unfused_to_fused.end()) {
       continue;
     }
->>>>>>> 0b2f68ea
 
     const Value* value_out = node->outputs()[0];
     if (value_out->uses().size() != 1) {
