#include <torch/csrc/utils/python_arg_parser.h>

#include <torch/csrc/Exceptions.h>
#include <torch/csrc/Layout.h>
#include <torch/csrc/MemoryFormat.h>
#include <torch/csrc/autograd/python_variable.h>
#include <torch/csrc/utils/invalid_arguments.h>
#include <torch/csrc/utils/python_strings.h>
#include <torch/csrc/utils/python_torch_function_mode.h>
#include <torch/csrc/utils/torch_dispatch_mode.h>

#include <ATen/ATen.h>
#include <ATen/PythonTorchFunctionTLS.h>
#include <ATen/TracerMode.h>
#include <c10/util/irange.h>

#include <sstream>
#include <stdexcept>
#include <string>
#include <unordered_map>
#include <vector>

namespace torch {

static std::unordered_map<std::string, ParameterType> type_map = {
    {"Tensor", ParameterType::TENSOR},
    {"Scalar", ParameterType::SCALAR},
    {"int64_t", ParameterType::INT64},
    {"SymInt", ParameterType::SYM_INT},
    {"double", ParameterType::DOUBLE},
    {"complex", ParameterType::COMPLEX},
    {"TensorList", ParameterType::TENSOR_LIST},
    {"c10::List<c10::optional<Tensor>>", ParameterType::TENSOR_LIST},
    {"IntArrayRef", ParameterType::INT_LIST},
    {"SymIntArrayRef", ParameterType::SYM_INT_LIST},
    {"ArrayRef<double>", ParameterType::FLOAT_LIST},
    {"Generator", ParameterType::GENERATOR},
    {"bool", ParameterType::BOOL},
    {"Storage", ParameterType::STORAGE},
    {"PyObject*", ParameterType::PYOBJECT},
    {"ScalarType", ParameterType::SCALARTYPE},
    {"Layout", ParameterType::LAYOUT},
    {"MemoryFormat", ParameterType::MEMORY_FORMAT},
    {"QScheme", ParameterType::QSCHEME},
    {"Device", ParameterType::DEVICE},
    {"Stream", ParameterType::STREAM},
    {"std::string", ParameterType::STRING},
    {"c10::string_view", ParameterType::STRING},
    {"Dimname", ParameterType::DIMNAME},
    {"DimnameList", ParameterType::DIMNAME_LIST},
    {"ScalarList", ParameterType::SCALAR_LIST},
};

// Default arg name translations for compatibility with NumPy.
//
// Example:
// ```python
// t = torch.randn(10,10)
// torch.sum(a=t, axis=0, keepdim=True)
// ```
//
// A vector is necessary, because we might need to try multiple values.
// In particular, NumPy sometimes uses "x" and sometimes "a" for the main input
// tensor. Rather than annotate each function separately with whether it should
// take "x" or "a", just try both.
//
// TODO: Allow individual functions to specify non-default translations:
// For example, `torch.pow` should translate "exponent" to "x2".
static const std::unordered_map<std::string, std::vector<std::string>>
    numpy_compatibility_arg_names = {
        {"dim", {"axis"}},
        {"keepdim", {"keepdims"}},
        {"input", {"x", "a", "x1"}},
        {"other", {"x2"}},
};

// TODO: remove this. This is a temporary list of functions that allow Python
// numbers to bind to Tensors. Some binary ops have separate Tensor and Scalar
// overloads and binding to the Tensor overload with a number of a different
// type will trigger a type error.
//
// If you modify this, you will need to adjust the blocklist in
// tools/pyi/gen_pyi.py (and add hardcoded signatures for these
// functions.)
bool should_allow_numbers_as_tensors(const std::string& name) {
  static std::unordered_set<std::string> allowed = {
      "add",          "add_",          "add_out",
      "div",          "div_",          "div_out",
      "divide",       "divide_",       "divide_out", // alias of div
      "mul",          "mul_",          "mul_out",
      "multiply",     "multiply_",     "multiply_out", // alias of mul
      "sub",          "sub_",          "sub_out",
      "subtract",     "subtract_",     "subtract_out", // alias of sub
      "true_divide",  "true_divide_",  "true_divide_out",
      "to",           "_to_copy",      "copy_",
      "floor_divide", "floor_divide_", "floor_divide_out"};
  return allowed.find(name) != allowed.end();
}

// NOLINTNEXTLINE(cppcoreguidelines-pro-type-member-init)
FunctionParameter::FunctionParameter(const std::string& fmt, bool keyword_only)
    : optional(false),
      allow_none(false),
      keyword_only(keyword_only),
      size(0),
      default_scalar(0) {
  auto space = fmt.find(' ');
  if (space == std::string::npos) {
    throw std::runtime_error("FunctionParameter(): missing type: " + fmt);
  }

  auto type_str = fmt.substr(0, space);

  auto question = type_str.find('?');
  if (question != std::string::npos) {
    allow_none = true;
    type_str = type_str.substr(0, question);
  }

  // Parse and remove brackets from type_str
  auto bracket = type_str.find('[');
  if (bracket != std::string::npos) {
    auto size_str =
        type_str.substr(bracket + 1, type_str.length() - bracket - 2);
    size = atoi(size_str.c_str());
    type_str = type_str.substr(0, bracket);
  }

  auto name_str = fmt.substr(space + 1);
  auto it = type_map.find(type_str);
  if (it == type_map.end()) {
    throw std::runtime_error(
        "FunctionParameter(): invalid type string: " + type_str);
  }
  type_ = it->second;

  auto eq = name_str.find('=');
  if (eq != std::string::npos) {
    name = name_str.substr(0, eq);
    optional = true;
    set_default_str(name_str.substr(eq + 1));
  } else {
    name = name_str;
  }
  python_name = THPUtils_internString(name);
  auto np_compat_it = numpy_compatibility_arg_names.find(name);
  if (np_compat_it != numpy_compatibility_arg_names.end()) {
    for (const auto& str : np_compat_it->second) {
      numpy_python_names.push_back(THPUtils_internString(str));
    }
  }
}

auto handle_torch_function_getter(
    THPVariable* self,
    const std::string& property_name) -> PyObject* {
  py::object torch_api = PyObject_FastGetAttrString(
      THPVariableClass, (char*)property_name.c_str());
  std::string module_name = "torch.Tensor." + property_name;
  return handle_torch_function(
      (PyObject*)self,
      "__get__",
      nullptr,
      nullptr,
      torch_api.ptr(),
      module_name);
}

auto handle_torch_function_setter(
    THPVariable* self,
    const std::string& property_name,
    PyObject* value) -> int {
  py::object torch_api = PyObject_FastGetAttrString(
      THPVariableClass, (char*)property_name.c_str());
  std::string module_name = "torch.Tensor." + property_name;
  if (value != nullptr) {
    py::tuple args_ = py::make_tuple(py::handle(value));
    handle_torch_function(
        (PyObject*)self,
        "__set__",
        args_.ptr(),
        nullptr,
        torch_api.ptr(),
        module_name);
  } else {
    handle_torch_function(
        (PyObject*)self,
        "__delete__",
        nullptr,
        nullptr,
        torch_api.ptr(),
        module_name);
  }
  return 0;
}

// Combines self and args into one tuple.
auto combine_self_args(PyObject* self, PyObject* args) -> py::tuple {
  if (args == nullptr) {
    return py::make_tuple(py::handle(self));
  } else if (self == nullptr) {
    return py::reinterpret_borrow<py::tuple>(args);
  }

  auto py_args = py::reinterpret_borrow<py::tuple>(args);
  size_t n = py_args.size();
  auto args_ = py::tuple(n + 1);
  args_[0] = py::handle(self);
  for (const auto i : c10::irange(n)) {
    args_[i + 1] = py_args[i];
  }
  return args_;
}

// TODO: I'm not sure if I should call this __torch_function__ or
// torch_function.  The former makes it easier to take an existing
// Tensor-like __torch_function__ object and turn it into a mode;
// but in general modes don't have to be Tensor-like (and we will
// improperly accept mode objects as arguments when they shouldn't
// be passed around in this way).
const char* torch_function_mode_name = "__torch_function__";

auto handle_torch_function(
    PyObject* self,
    const std::string& func_name,
    PyObject* args,
    PyObject* kwargs,
    PyObject* torch_api,
    const std::string& module_name) -> PyObject* {
  py::object torch_api_function =
      PyObject_FastGetAttrString(torch_api, (char*)func_name.c_str());
  TORCH_INTERNAL_ASSERT(
      torch_api_function.ptr() != nullptr, "torch API function must exist");
  py::tuple args_ = combine_self_args(self, args);
  return handle_torch_function_no_python_arg_parser(
      {py::handle(self)},
      args_.ptr(),
      kwargs,
      func_name.c_str(),
      torch_api_function.ptr(),
      module_name.c_str(),
      TorchFunctionName::TorchFunction);
}

// Note: [Overloaded args]
// An overloaded arg may be one of the following:
// - an instance of an object that has a __torch_function__ method
// - an instance of an object that has a __torch_dispatch__ classmethod
// - a class type that has a __torch_dispatch__ classmethod
//
// This function returns the type of the arg (if the arg is an instance),
// otherwise, it returns the arg.
static PyObject* get_type_of_overloaded_arg(PyObject* obj_or_type) {
  if (PyType_Check(obj_or_type)) {
    return obj_or_type;
  }
  return (PyObject*)Py_TYPE(obj_or_type);
}

// See Note: [Overloaded args] for what they hold
auto handle_torch_function_no_python_arg_parser(
    at::ArrayRef<py::handle> overloaded_args,
    PyObject* args,
    PyObject* kwargs,
    const char* func_name,
    PyObject* torch_api_function,
    const char* module_name,
    TorchFunctionName torch_function_name) -> PyObject* {
  const char* torch_function_name_str = nullptr;
  switch (torch_function_name) {
    case TorchFunctionName::TorchFunction:
      torch_function_name_str = "__torch_function__";
      break;
    case TorchFunctionName::TorchDispatch:
      torch_function_name_str = "__torch_dispatch__";
      break;
    default:
      TORCH_INTERNAL_ASSERT(0, static_cast<int>(torch_function_name));
  }
  // overloaded_args already all have unique types
  // nb: modes don't go in the overloaded types list, as they are not
  // necessarily types
  std::vector<py::object> overloaded_types;
  overloaded_types.reserve(overloaded_args.size());
  for (auto& arg : overloaded_args) {
    overloaded_types.push_back(py::reinterpret_borrow<py::object>(
        get_type_of_overloaded_arg(arg.ptr())));
  }
  py::tuple py_types = py::cast(overloaded_types);
  py::object ret;
  PyObject* mode_obj = nullptr;

  const bool is_torch_function =
      torch_function_name == TorchFunctionName::TorchFunction;
  auto get_stack_len = [&]() {
    return is_torch_function ? at::impl::PythonTorchFunctionTLS::stack_len()
                             : c10::impl::TorchDispatchModeTLS::stack_len();
  };

  if (get_stack_len() > 0) {
    // Disable mode on the inside; this makes for a more user-friendly
    // experience if you try to, e.g., print your tensors.
    at::optional<torch::overrides::StashTorchFunctionModeGuard> tf_g;
    at::optional<torch_dispatch_mode::StashTorchDispatchModeGuard> td_g;
    if (is_torch_function) {
      tf_g.emplace();
      mode_obj = tf_g->get_cur_mode()->ptr(getPyInterpreter());
    } else {
      td_g.emplace();
      mode_obj = td_g->get_cur_mode()->ptr(getPyInterpreter());
    }
    py::object torch_function =
        PyObject_FastGetAttrString(mode_obj, torch_function_name_str);
    if (!torch_function) {
      TORCH_INTERNAL_ASSERT(0);
    }
    TORCH_INTERNAL_ASSERT(py_types.ptr() != nullptr);
    TORCH_INTERNAL_ASSERT(args != nullptr);

    TORCH_CHECK(
        PyObject_FastGetAttrString(torch_function.ptr(), "__self__")
            .is(py::reinterpret_borrow<py::object>(mode_obj)),
        "Defining your mode's `",
        torch_function_name_str,
        "` as a classmethod is not supported, please make it a plain method");

    // Blegh.  This accidentally works in PyObject_CallFunctionObjArgs below
    // because the nullptr terminates the argument list ick ick ick.
    if (kwargs == nullptr) {
      ret = py::reinterpret_steal<py::object>(PyObject_CallMethod(
          mode_obj,
          torch_function_name_str,
          "OOO",
          torch_api_function,
          py_types.ptr(),
          args));
    } else {
      ret = py::reinterpret_steal<py::object>(PyObject_CallMethod(
          mode_obj,
          torch_function_name_str,
          "OOOO",
          torch_api_function,
          py_types.ptr(),
          args,
          kwargs));
    }
    if (ret.ptr() == nullptr) {
      throw python_error();
    }
  }
  if (ret.ptr() == nullptr || ret.ptr() == Py_NotImplemented) {
    for (auto& arg : overloaded_args) {
      // NOLINTNEXTLINE(clang-diagnostic-writable-strings)
      py::object torch_function =
          PyObject_FastGetAttrString(arg.ptr(), torch_function_name_str);
      if (!torch_function) {
        TORCH_INTERNAL_ASSERT(0);
      }

      // See https://github.com/pytorch/pytorch/issues/63767
      if (PyObject_FastGetAttrString(torch_function.ptr(), "__self__")
              .is(arg) &&
          torch_function.ptr() != torch::disabled_torch_function_impl()) {
        TORCH_WARN(
            "Defining your `",
            torch_function_name_str,
            "` as a plain method is deprecated ",
            "and will be an error in future, please define it as a classmethod.");
      }

      ret = py::reinterpret_steal<py::object>(PyObject_CallFunctionObjArgs(
          torch_function.ptr(),
          torch_api_function,
          py_types.ptr(),
          args,
          kwargs,
          NULL));
      if (ret.ptr() != Py_NotImplemented) {
        // Return the reference to the result. This also covers the case where
        // ret is NULL and __torch_function__/__torch_dispatch raised an
        // exception, which we throw below
        break;
      }
    }
  }
  if (ret.ptr() == nullptr) {
    // if an exception occurred in a user's implementation of
    // __torch_function__, throw it
    throw python_error();
  } else if (ret.ptr() == Py_NotImplemented) {
    // all __torch_function__ implementations in overloaded_args
    // returned NotImplemented, so we raise a TypeError.
    std::stringstream ss;
    ss << "no implementation found for '";
    if (module_name && func_name) {
      ss << module_name << "." << func_name;
    } else {
      py::handle fn = torch_api_function;
      ss << py::str(fn.attr("__module__")) << "."
         << py::str(fn.attr("__name__"));
    }
    ss << "' on types that implement " << torch_function_name_str << ": [";
    for (auto& arg : overloaded_args) {
      ss << py::repr(get_type_of_overloaded_arg(arg.ptr()));
      if (!arg.is(overloaded_args.back())) {
        ss << ", ";
      }
    }
    ss << "]";
    const std::string& tmp = ss.str();
    PyErr_SetString(PyExc_TypeError, tmp.c_str());
    throw python_error();
  }
  return ret.release().ptr();
}

auto handle_torch_function(
    PythonArgs& r,
    PyObject* self,
    PyObject* args,
    PyObject* kwargs,
    PyObject* torch_api,
    const char* module_name,
    const char* func_name_override) -> PyObject* {
  py::object torch_api_function = PyObject_FastGetAttrString(
      torch_api,
      (char*)(func_name_override ? func_name_override : r.get_func_name().c_str()));
  TORCH_INTERNAL_ASSERT(
      torch_api_function.ptr() != nullptr, "torch API function must exist");
  py::object ret;
  py::tuple args_ = combine_self_args(self, args);
  // overloaded_args already all have unique types
  std::vector<py::object> overloaded_types;
  overloaded_types.reserve(r.signature.overloaded_args.size());
  for (auto& arg : r.signature.overloaded_args) {
    overloaded_types.push_back(
        py::reinterpret_borrow<py::object>((PyObject*)Py_TYPE(arg.ptr())));
  }
  py::tuple py_types = py::cast(overloaded_types);
  return handle_torch_function_no_python_arg_parser(
      r.signature.overloaded_args,
      args_.ptr(),
      kwargs,
      r.get_func_name().c_str(),
      torch_api_function.ptr(),
      module_name);
}

auto handle_torch_function(
    PythonArgs& r,
    PyObject* args,
    PyObject* kwargs,
    PyObject* torch_api,
    const char* module_name,
    const char* func_name_override) -> PyObject* {
  return handle_torch_function(
      r, nullptr, args, kwargs, torch_api, module_name, func_name_override);
}

auto handle_torch_function_indexing(
    PyObject* self,
    PyObject* index,
    PyObject* val) -> PyObject* {
  const char* func_name = (val == nullptr) ? "__getitem__" : "__setitem__";
  py::object index_tup;
  if (PyTuple_Check(index)) {
    index_tup = py::reinterpret_borrow<py::object>(index);
  } else {
    index_tup = py::make_tuple(py::handle(index));
  }
  std::vector<py::handle> overridable_args;
  is_tensor_and_append_overloaded(self, &overridable_args);
  auto size = PyTuple_GET_SIZE(index_tup.ptr());
  for (auto i : c10::irange(size)) {
    auto* obj = PyTuple_GetItem(index_tup.ptr(), i);
    is_tensor_and_append_overloaded(obj, &overridable_args);
  }
  if (val != nullptr) {
    is_tensor_and_append_overloaded(val, &overridable_args);
  }
  py::object func =
      PyObject_FastGetAttrString(THPVariableClass, (char*)func_name);
  py::object args = (val == nullptr)
      ? py::make_tuple(py::handle(self), py::handle(index))
      : py::make_tuple(py::handle(self), py::handle(index), py::handle(val));
  return handle_torch_function_no_python_arg_parser(
      overridable_args,
      args.ptr(),
      nullptr,
      func_name,
      func.ptr(),
      "torch.Tensor");
}

/*
 *  obj has a __torch_function__ implementation and may either be a
 *  subclass of Tensor or a Tensor-like duck type. We may need to
 *  append this object to the overloaded_args vector, which tracks all
 *  of the arguments with distinct __torch_function__ implementations
 *  we've seen so far.
 *
 *  If this is the first argument we've seen with __torch_function__
 *  defined, we unconditionally add obj to the overloaded_args vector.
 *
 *  If we've already seen arguments with __torch_function__ defined,
 *  then we first need to check if obj is the same type as any of the
 *  entries in overloaded_args.  If so, we can ignore obj since we
 *  already have an entry in overloaded_args with the same
 *  __torch_function__ implementation.
 *
 *  If it's a different type, we then need to check if it's a subclass
 *  of one of the types we've already seen. If so, we need to insert an
 *  entry in overloaded_args for this type with higher precedence than
 *  the superclass.
 *
 *  See torch._overrides._get_overloaded_types_and_args for the equivalent
 *  function in the Python __torch_function__ implementation.
 *
 *  The precedence-determining algorithm implemented in this function is
 *  described in NEP-0018:
 *  https://numpy.org/neps/nep-0018-array-function-protocol.html
 *
 *  'overloaded_args' is a raw pointer to a vector of pybind11 handles
 *  that have distinct __torch_function__ implementations, in order of calling
 *  precedence.
 *
 *  'obj' is an object to check for a __torch_function__ implementation
 *
 * If changing this file in a way that can affect the __torch_function__
 * overhead, please report the benchmarks in 'benchmarks/overrides_benchmark'.
 * See the instructions in the 'README.md' in that directory.
 *
 */

static void append_overloaded_arg(
    std::vector<py::handle>* overloaded_args,
    PyObject* obj,
    bool obj_is_type) {
  bool class_not_seen_yet = true;
  PyObject* obj_type = obj_is_type ? obj : (PyObject*)Py_TYPE(obj);
  for (auto& arg : *overloaded_args) {
    if (obj_type == get_type_of_overloaded_arg(arg.ptr())) {
      // obj is the same type as another parameter we've seen in a prior
      // iteration of the loop over parameters so we already have an entry
      // with the proper __torch_function__ implementation to call, so skip
      // this parameter
      class_not_seen_yet = false;
      break;
    }
  }
  if (class_not_seen_yet) {
    int arg_index = overloaded_args->size();
    for (const auto j : c10::irange(arg_index)) {
      if (PyObject_IsSubclass(
              obj_type,
              (PyObject*)(get_type_of_overloaded_arg(
                  (*overloaded_args)[j].ptr())))) {
        // obj is a subclass of another object we've seen already so its
        // __torch_function__ should be called first, therefore we
        // insert it into overloaded_args before the superclass
        arg_index = j;
        break;
      }
    }
    // add object to overloaded_args. If it's a subclass of another class
    // we've already seen it will be inserted before the superclass,
    // otherwise it will be inserted at the end of the array
    overloaded_args->insert(overloaded_args->begin() + arg_index, obj);
  }
}

void append_overloaded_tensor(
    std::vector<py::handle>* overloaded_args,
    PyObject* obj) {
  append_overloaded_arg(overloaded_args, obj, /*obj_is_type*/ false);
}

void append_overloaded_type(
    std::vector<py::handle>* overloaded_args,
    PyObject* obj) {
  append_overloaded_arg(overloaded_args, obj, /*obj_is_type*/ true);
}

bool is_tensor_and_append_overloaded(
    PyObject* obj,
    std::vector<py::handle>* overloaded_args) {
  if (THPVariable_CheckExact(obj)) {
    // torch.Tensor instances (not subclasses, except for Parameter)
    return true;
  }

  if (check_has_torch_function(obj, /*ignore_mode*/ true)) {
    // tensor subclasses and unrelated objects with __torch_function__
    append_overloaded_tensor(overloaded_args, obj);
    return true;
  } else if (THPVariable_Check(obj)) {
    // tensor subclasses without __torch_function__
    return true;
  }

  return false;
}

bool is_scalar_list(PyObject* obj) {
  auto tuple = six::isTuple(obj);
  if (!(tuple || PyList_Check(obj))) {
    return false;
  }
  // NOLINTNEXTLINE(bugprone-branch-clone)
  const auto size = tuple ? PyTuple_GET_SIZE(obj) : PyList_GET_SIZE(obj);
  for (const auto idx : c10::irange(size)) {
    PyObject* iobj =
        tuple ? PyTuple_GET_ITEM(obj, idx) : PyList_GET_ITEM(obj, idx);
    if (!THPUtils_checkScalar(iobj)) {
      return false;
    }
  }
  return true;
}

bool is_tensor_list_and_append_overloaded(
    PyObject* obj,
    std::vector<py::handle>* overloaded_args,
    int argnum,
    bool throw_error) {
  auto tuple = six::isTuple(obj);
  if (!(tuple || PyList_Check(obj))) {
    return false;
  }
  // NOLINTNEXTLINE(bugprone-branch-clone)
  const auto size = tuple ? PyTuple_GET_SIZE(obj) : PyList_GET_SIZE(obj);
  for (long idx = 0; idx < size; idx++) {
    PyObject* iobj =
        tuple ? PyTuple_GET_ITEM(obj, idx) : PyList_GET_ITEM(obj, idx);
    if (!is_tensor_and_append_overloaded(iobj, overloaded_args)) {
      if (throw_error) {
        throw TypeError(
            "expected Tensor as element %d in argument %d, but got %s",
            static_cast<int>(idx),
            argnum,
            Py_TYPE(iobj)->tp_name);
      }
      return false;
    }
  }
  return true;
}

bool is_float_or_complex_list(PyObject* obj) {
  auto tuple = six::isTuple(obj);
  if (!(tuple || PyList_Check(obj))) {
    return false;
  }

  // NOLINTNEXTLINE(bugprone-branch-clone)
  const auto size = tuple ? PyTuple_GET_SIZE(obj) : PyList_GET_SIZE(obj);
  if (size > 0) {
    PyObject* iobj = tuple ? PyTuple_GET_ITEM(obj, 0) : PyList_GET_ITEM(obj, 0);
    if (!THPUtils_checkDouble(iobj) && !PyComplex_Check(iobj)) {
      return false;
    }
  }

  return true;
}

static bool is_int_list(
    PyObject* obj,
    int broadcast_size,
    int64_t* failed_idx = nullptr) {
  if (PyTuple_Check(obj) || PyList_Check(obj)) {
    auto len = PySequence_Size(obj);
    if (len == 0) {
      return true;
    }

    auto item = py::reinterpret_steal<py::object>(PySequence_GetItem(obj, 0));
    bool int_first = false;
    if (THPUtils_checkIndex(item.ptr())) {
      // we still have to check that the rest of items are NOT symint nodes
      int_first = true;
    }

    // Make sure none of the later arguments are SymInt
    // NB: do NOT check that the later arguments are ints, as this is
    // BC-breaking for FX
    for (int i = 1; i < len; i++) {
      if (torch::is_symint_node(
              py::reinterpret_steal<py::object>(PySequence_GetItem(obj, i)))) {
        if (failed_idx != nullptr) {
          *failed_idx = i;
        }
        return false;
      }
    }

    if (int_first) {
      return true;
    }

    // NOTE: JIT tracer allows arbitrary scalar tensors to act as ints
    // in an intlist argument. Even float or complex scalar tensors.
    bool r =
        (jit::tracer::isTracing() && THPVariable_Check(item.ptr()) &&
         THPVariable_Unpack(item.ptr()).sizes() == c10::IntArrayRef{});
    if (!r && failed_idx != nullptr) {
      *failed_idx = 0;
    }
    return r;
  }
  // if a size is specified (e.g. IntArrayRef[2]) we also allow passing a single
  // int
  return broadcast_size > 0 && THPUtils_checkLong(obj);
}

static bool is_int_or_symint(PyObject* obj) {
  // THPUtils_checkIndex may call __index__ or __int__
  // which may have side effects if obj is a symint node
  // so we do `is_symint_node` check first
  // TODO: maybe we should be using checkLong here?
  return torch::is_symint_node(py::handle(obj)) || THPUtils_checkIndex(obj);
}

static bool is_int_or_symint_list(
    PyObject* obj,
    int broadcast_size,
    int64_t* failed_idx = nullptr) {
  if (PyTuple_Check(obj) || PyList_Check(obj)) {
    if (PySequence_Size(obj) == 0) {
      return true;
    }
    auto item = py::reinterpret_steal<py::object>(PySequence_GetItem(obj, 0));

    if (is_int_or_symint(item.ptr())) {
      return true;
    }
    // NOTE: JIT tracer allows arbitrary scalar tensors to act as ints
    // in an intlist argument. Even float or complex scalar tensors.
    bool r =
        (jit::tracer::isTracing() && THPVariable_Check(item.ptr()) &&
         THPVariable_Unpack(item.ptr()).sizes() == c10::IntArrayRef{});
    if (!r && failed_idx != nullptr) {
      *failed_idx = 0;
    }
    return r;
  }
  // if a size is specified (e.g. IntArrayRef[2]) we also allow passing a single
  // int
  return broadcast_size > 0 && THPUtils_checkLong(obj);
}

// argnum is needed for raising the TypeError, it's used in the error message.
auto FunctionParameter::check(
    PyObject* obj,
    std::vector<py::handle>& overloaded_args,
    int argnum,
    int64_t* failed_idx) -> bool {
  switch (type_) {
    case ParameterType::TENSOR: {
      if (is_tensor_and_append_overloaded(obj, &overloaded_args)) {
        return true;
      }
      if (allow_numbers_as_tensors) {
        return THPUtils_checkScalar(obj);
      }
      return false;
    }
    case ParameterType::SCALAR:
      if (THPUtils_checkScalar(obj)) {
        return true;
      }
      // fallthrough
    case ParameterType::COMPLEX:
      if (PyComplex_Check(obj)) {
        return true;
      }
      // fallthrough
    case ParameterType::DOUBLE: {
      if (THPUtils_checkDouble(obj)) {
        return true;
      }
      if (THPVariable_Check(obj)) {
        const auto& var = THPVariable_Unpack(obj);
        return !var.requires_grad() && var.dim() == 0;
      }
      return false;
    }
    case ParameterType::INT64: {
      if (THPUtils_checkLong(obj)) {
        return true;
      }
      if (THPVariable_Check(obj)) {
        const auto& var = THPVariable_Unpack(obj);
        return at::isIntegralType(var.scalar_type(), /*includeBool=*/false) &&
            !var.requires_grad() && var.dim() == 0;
      }
      return false;
    }
    case ParameterType::DIMNAME:
      return THPUtils_checkDimname(obj);
    case ParameterType::DIMNAME_LIST: {
      if (THPUtils_checkDimnameList(obj)) {
        return true;
      }
      // if a size is specified (e.g. DimnameList[1]) we also allow passing a
      // single Dimname
      return size == 1 && THPUtils_checkDimname(obj);
    }
    case ParameterType::TENSOR_LIST: {
      return is_tensor_list_and_append_overloaded(
          obj, &overloaded_args, argnum, true /* throw_error */);
    }
    case ParameterType::INT_LIST:
      return is_int_list(obj, size, failed_idx);
    case ParameterType::FLOAT_LIST:
      return is_float_or_complex_list(obj);
    case ParameterType::GENERATOR:
      return THPGenerator_Check(obj);
    case ParameterType::BOOL:
      return PyBool_Check(obj);
    case ParameterType::STORAGE:
      return isStorage(obj);
    case ParameterType::PYOBJECT:
      return true;
    case ParameterType::SCALARTYPE:
      return THPDtype_Check(obj) || THPPythonScalarType_Check(obj);
    case ParameterType::LAYOUT:
      return THPLayout_Check(obj);
    case ParameterType::MEMORY_FORMAT:
      return THPMemoryFormat_Check(obj);
    case ParameterType::QSCHEME:
      return THPQScheme_Check(obj);
    case ParameterType::DEVICE:
      return THPUtils_checkLong(obj) || THPUtils_checkString(obj) ||
          THPDevice_Check(obj);
    case ParameterType::STREAM:
      return THPStream_Check(obj);
    case ParameterType::STRING:
      return THPUtils_checkString(obj);
    case ParameterType::SCALAR_LIST:
      return is_scalar_list(obj);
    case ParameterType::SYM_INT:
      return is_int_or_symint(obj);
    case ParameterType::SYM_INT_LIST:
      return is_int_or_symint_list(obj, size, failed_idx);
    default:
      throw std::runtime_error("unknown parameter type");
  }
}

// WARNING: these strings are parsed invalid_arguments.cpp
std::string FunctionParameter::type_name() const {
  switch (type_) {
    case ParameterType::TENSOR:
      return "Tensor";
    case ParameterType::SCALAR:
      return "Number";
    case ParameterType::INT64:
    // NB: SymInt is intentionally not mentioned here, as conventional user
    // use will only know about ints
    case ParameterType::SYM_INT:
      return "int";
    case ParameterType::DOUBLE:
      return "float";
    case ParameterType::COMPLEX:
      return "complex";
    case ParameterType::TENSOR_LIST:
      return "tuple of Tensors";
    case ParameterType::INT_LIST:
      return "tuple of ints";
    case ParameterType::FLOAT_LIST:
      return "tuple of floats";
    case ParameterType::GENERATOR:
      return "torch.Generator";
    case ParameterType::BOOL:
      return "bool";
    case ParameterType::STORAGE:
      return "torch.Storage";
    case ParameterType::PYOBJECT:
      return "object";
    case ParameterType::SCALARTYPE:
      return "torch.dtype";
    case ParameterType::LAYOUT:
      return "torch.layout";
    case ParameterType::MEMORY_FORMAT:
      return "torch.memory_format";
    case ParameterType::QSCHEME:
      return "torch.qscheme";
    case ParameterType::DEVICE:
      return "torch.device";
    case ParameterType::STRING:
      return "str";
    case ParameterType::DIMNAME:
      return "name";
    case ParameterType::DIMNAME_LIST:
      return "tuple of names";
    case ParameterType::SCALAR_LIST:
      return "tuple of Scalars";
    case ParameterType::SYM_INT_LIST:
      return "tuple of ints";
    default:
      throw std::runtime_error("unknown parameter type");
  }
}

static inline c10::optional<int64_t> parse_as_integer(const std::string& s) {
  if (s.empty())
    return c10::nullopt;
  // NOLINTNEXTLINE(cppcoreguidelines-init-variables)
  char* str_end;
  long ans = strtol(s.c_str(), &str_end, 0);
  // *str_end == 0 if the entire string was parsed as an integer.
  return (*str_end == 0) ? c10::optional<int64_t>(ans) : c10::nullopt;
}

/*
Parse default value of IntArrayRef declared at native_functions.yaml

There are two kinds of default values:
1. IntArrayRef[2] x=1 (where size=2, value={1,1}
2. IntArrayRef x={1,2,3} (where size=3, value={1,2,3}, note that there cannot be
space after comma since native_parse.py uses ', ' to split args)
*/
static inline std::vector<int64_t> parse_intlist_args(
    const std::string& s,
    int64_t size) {
  size_t n = s.size();

  if (s.empty())
    return std::vector<int64_t>();

  // case 1. s is an int (e.g., s=2)
  if (s[0] != '{') {
    return std::vector<int64_t>(size, std::stol(s));
  }

  // case 2. s is a list of dims (e.g., s={1,2})

  // since already checked left brace '{' above, here only checks right brace
  // '}'
  TORCH_CHECK(
      s[n - 1] == '}',
      "Default value of IntArrayRef is missing right brace '}', found ",
      s[n - 1]);

  auto args = std::vector<int64_t>();
  std::istringstream ss(s.substr(1, s.length() - 2)); // exclude '{' and '}'
  std::string tok;

  while (std::getline(ss, tok, ',')) {
    args.emplace_back(std::stol(tok));
  }
  return args;
}

// Parse a string literal to remove quotes and escape sequences
static std::string parse_string_literal(c10::string_view str) {
  TORCH_CHECK(str.length() >= 2, "String defaults must be quoted");

  if (str.front() == '"') {
    TORCH_CHECK(
        str.back() == '"', "Mismatched quotes in string default: ", str);
  } else {
    TORCH_CHECK(
        str.front() == '\'' && str.back() == '\'',
        "Invalid quotes in string default: ",
        str)
  }

  std::string parsed;
  parsed.reserve(str.size());
  for (size_t i = 1; i < str.size() - 1;) {
    if (str[i] != '\\') {
      parsed.push_back(str[i]);
      ++i;
      continue;
    }

    // Handle escape sequences
    TORCH_CHECK(
        i < str.size() - 2, "String ends with escaped final quote: ", str)
    char c = str[i + 1];
    switch (c) {
      case '\\':
      case '\'':
      case '\"':
        break;
      case 'a':
        c = '\a';
        break;
      case 'b':
        c = '\b';
        break;
      case 'f':
        c = '\f';
        break;
      case 'n':
        c = '\n';
        break;
      case 'v':
        c = '\v';
        break;
      case 't':
        c = '\t';
        break;
      default:
        TORCH_CHECK(
            false,
            "Unsupported escape sequence in string default: \\",
            str[i + 1]);
    }
    parsed.push_back(c);
    i += 2;
  }
  return parsed;
}

void FunctionParameter::set_default_str(const std::string& str) {
  if (str == "None") {
    allow_none = true;
  }
  if (type_ == ParameterType::TENSOR) {
    if (str != "None") {
      throw std::runtime_error(
          "default value for Tensor must be none, got: " + str);
    }
  } else if (type_ == ParameterType::INT64 || type_ == ParameterType::SYM_INT) {
    default_int = atol(str.c_str());
  } else if (type_ == ParameterType::BOOL) {
    default_bool = (str == "True" || str == "true");
  } else if (type_ == ParameterType::DOUBLE) {
    default_double = atof(str.c_str());
  } else if (type_ == ParameterType::COMPLEX) {
    default_complex[0] = atof(str.c_str()); // TODO: parse "x + xj"?
    default_complex[1] = 0;
  } else if (type_ == ParameterType::SCALAR) {
    if (str != "None") {
      // we sometimes rely on integer-vs-float values, e.g. with arange.
      const auto as_integer = parse_as_integer(str);
      default_scalar = as_integer.has_value() ? at::Scalar(as_integer.value())
                                              : at::Scalar(atof(str.c_str()));
    }
  } else if (
      type_ == ParameterType::INT_LIST ||
      type_ == ParameterType::SYM_INT_LIST) {
    if (str != "None") {
      default_intlist = parse_intlist_args(str, size);
    }
  } else if (type_ == ParameterType::FLOAT_LIST) {
    if (str != "None") {
      throw std::runtime_error("Defaults not supported for float[]");
    }
  } else if (type_ == ParameterType::SCALARTYPE) {
    if (str == "None") {
      default_scalartype = at::ScalarType::Undefined;
    } else if (str == "torch.int64") {
      default_scalartype = at::ScalarType::Long;
    } else {
      throw std::runtime_error("invalid default value for ScalarType: " + str);
    }
  } else if (type_ == ParameterType::LAYOUT) {
    if (str == "None") {
      TORCH_INTERNAL_ASSERT_DEBUG_ONLY(allow_none);
    } else if (str == "torch.strided") {
      default_layout = at::Layout::Strided;
    } else if (str == "torch.sparse_coo") {
      default_layout = at::Layout::Sparse;
    } else {
      throw std::runtime_error("invalid default value for layout: " + str);
    }
  } else if (type_ == ParameterType::DEVICE) {
    if (str != "None") {
      throw std::runtime_error("invalid device: " + str);
    }
  } else if (type_ == ParameterType::STREAM) {
    if (str != "None") {
      throw std::runtime_error("invalid stream: " + str);
    }
  } else if (type_ == ParameterType::STRING) {
    if (str != "None") {
      default_string = parse_string_literal(str);
    }
  }
  // These types weren't handled here before. Adding a default error
  // led to a lot of test failures so adding this skip for now.
  // We should correctly handle these though because it might be causing
  // silent failures.
  else if (type_ == ParameterType::TENSOR_LIST) { // NOLINT
    // throw std::runtime_error("Invalid Tensor List");
  } else if (type_ == ParameterType::GENERATOR) { // NOLINT
    // throw std::runtime_error("ParameterType::GENERATOR");
  } else if (type_ == ParameterType::PYOBJECT) { // NOLINT
    // throw std::runtime_error("ParameterType::PYOBJECT");
  } else if (type_ == ParameterType::MEMORY_FORMAT) { // NOLINT
    // throw std::runtime_error("ParameterType::MEMORY_FORMAT");
  } else if (type_ == ParameterType::DIMNAME) { // NOLINT
    // throw std::runtime_error("ParameterType::DIMNAME");
  } else if (type_ == ParameterType::DIMNAME_LIST) { // NOLINT
    // throw std::runtime_error("ParameterType::DIMNAME_LIST");
  } else if (type_ == ParameterType::SCALAR_LIST) { // NOLINT
    // throw std::runtime_error("ParameterType::SCALAR_LIST");
  } else if (type_ == ParameterType::STORAGE) { // NOLINT
    // throw std::runtime_error("ParameterType::STORAGE");
  } else if (type_ == ParameterType::QSCHEME) { // NOLINT
    // throw std::runtime_error("ParameterType::QSCHEME");
  } else {
    throw std::runtime_error("unknown parameter type");
  }
}

// NOLINTNEXTLINE(cppcoreguidelines-pro-type-member-init)
FunctionSignature::FunctionSignature(const std::string& fmt, int index)
    : min_args(0),
      max_args(0),
      max_pos_args(0),
      index(index),
      hidden(false),
      deprecated(false) {
  auto open_paren = fmt.find('(');
  if (open_paren == std::string::npos) {
    throw std::runtime_error("missing opening parenthesis: " + fmt);
  }
  name = fmt.substr(0, open_paren);

  bool allow_numbers_as_tensors = should_allow_numbers_as_tensors(name);

  auto last_offset = open_paren + 1;
  // NOLINTNEXTLINE(clang-analyzer-deadcode.DeadStores)
  auto next_offset = last_offset;
  bool keyword_only = false;
  bool done = false;
  while (!done) {
    auto offset = fmt.find(", ", last_offset);
    if (offset == std::string::npos) {
      offset = fmt.find(')', last_offset);
      done = true;
      next_offset = offset + 1;
      // this 'if' happens for an empty parameter list, i.e. fn().
      if (offset == last_offset) {
        last_offset = next_offset;
        break;
      }
    } else {
      next_offset = offset + 2;
    }
    if (offset == std::string::npos) {
      throw std::runtime_error("missing closing parenthesis: " + fmt);
    }
    if (offset == last_offset) {
      throw std::runtime_error("malformed signature: " + fmt);
    }

    auto param_str = fmt.substr(last_offset, offset - last_offset);
    last_offset = next_offset;
    if (param_str == "*") {
      keyword_only = true;
    } else {
      params.emplace_back(param_str, keyword_only);
      params.back().allow_numbers_as_tensors = allow_numbers_as_tensors;
    }
  }

  if (fmt.substr(last_offset) == "|deprecated") {
    hidden = true;
    // TODO: raise warning when parsing deprecated signatures
    deprecated = true;
  } else if (fmt.substr(last_offset) == "|hidden") {
    hidden = true;
  }

  max_args = params.size();

  // count the number of non-optional args
  for (auto& param : params) {
    if (!param.optional) {
      min_args++;
    }
    if (!param.keyword_only) {
      max_pos_args++;
    }
  }
}

std::string FunctionSignature::toString() const {
  // TODO: consider printing more proper schema strings with defaults,
  // optionals, etc.
  std::ostringstream ss;
  bool keyword_already = false;
  ss << "(";
  int i = 0;
  for (auto& param : params) {
    if (i != 0) {
      ss << ", ";
    }
    if (param.keyword_only && !keyword_already) {
      ss << "*, ";
      keyword_already = true;
    }
    ss << param.type_name() << " " << param.name;
    i++;
  }
  ss << ")";
  return ss.str();
}

[[noreturn]] static void extra_args(
    const FunctionSignature& signature,
    Py_ssize_t nargs) {
  const long max_pos_args = signature.max_pos_args;
  const long min_args = signature.min_args;
  const long nargs_ = nargs;
  if (min_args != max_pos_args) {
    throw TypeError(
        "%s() takes from %ld to %ld positional arguments but %ld were given",
        signature.name.c_str(),
        min_args,
        max_pos_args,
        nargs_);
  }
  throw TypeError(
      "%s() takes %ld positional argument%s but %ld %s given",
      signature.name.c_str(),
      max_pos_args,
      max_pos_args == 1 ? "" : "s",
      nargs_,
      nargs == 1 ? "was" : "were");
}

[[noreturn]] static void missing_args(
    const FunctionSignature& signature,
    int idx) {
  int num_missing = 0;
  std::stringstream ss;

  auto& params = signature.params;
  for (auto it = params.begin() + idx; it != params.end(); ++it) {
    if (!it->optional) {
      if (num_missing > 0) {
        ss << ", ";
      }
      ss << '"' << it->name << '"';
      num_missing++;
    }
  }

  throw TypeError(
      "%s() missing %d required positional argument%s: %s",
      signature.name.c_str(),
      num_missing,
      num_missing == 1 ? "s" : "",
      ss.str().c_str());
}

static Py_ssize_t find_param(FunctionSignature& signature, PyObject* name) {
  Py_ssize_t i = 0;
  for (auto& param : signature.params) {
    int cmp = PyObject_RichCompareBool(name, param.python_name, Py_EQ);
    if (cmp < 0) {
      throw python_error();
    } else if (cmp) {
      return i;
    }
    i++;
  }
  return -1;
}

[[noreturn]] static void extra_kwargs(
    FunctionSignature& signature,
    PyObject* kwargs,
    Py_ssize_t num_pos_args) {
  PyObject* key = nullptr;
  PyObject* value = nullptr;
  Py_ssize_t pos = 0;

  while (PyDict_Next(kwargs, &pos, &key, &value)) {
    if (!THPUtils_checkString(key)) {
      throw TypeError("keywords must be strings");
    }

    auto param_idx = find_param(signature, key);
    if (param_idx < 0) {
      throw TypeError(
          "%s() got an unexpected keyword argument '%s'",
          signature.name.c_str(),
          THPUtils_unpackString(key).c_str());
    }

    if (param_idx < num_pos_args) {
      throw TypeError(
          "%s() got multiple values for argument '%s'",
          signature.name.c_str(),
          THPUtils_unpackString(key).c_str());
    }
  }

  // this should never be hit
  throw TypeError("invalid keyword arguments");
}

bool FunctionSignature::parse(
    PyObject* self,
    PyObject* args,
    PyObject* kwargs,
    PyObject* dst[], // NOLINT
    bool raise_exception) {
  size_t nargs = args ? PyTuple_GET_SIZE(args) : 0;
  auto remaining_kwargs = kwargs ? PyDict_Size(kwargs) : 0;
  size_t arg_pos = 0;
  bool allow_varargs_intlist = false;

  // if there is a single positional IntArrayRef argument, i.e. expand(..),
  // view(...), allow a var-args style IntArrayRef, so expand(5,3) behaves as
  // expand((5,3))
  int int_list_overload = false;
  if (max_pos_args == 1 &&
      (params[0].type_ == ParameterType::INT_LIST ||
       params[0].type_ == ParameterType::SYM_INT_LIST)) {
    allow_varargs_intlist = true;
    if (params[0].type_ == ParameterType::INT_LIST) {
      int_list_overload = true;
    }
  }

  if (nargs > max_pos_args && !allow_varargs_intlist) {
    if (raise_exception) {
      // foo() takes takes 2 positional arguments but 3 were given
      extra_args(*this, nargs);
    }
    return false;
  }

  if (!overloaded_args.empty()) {
    overloaded_args.clear();
  }

  int i = 0;
  if (self != nullptr && check_has_torch_function(self, /*ignore_mode*/ true)) {
    append_overloaded_tensor(&this->overloaded_args, self);
  }
  for (auto& param : params) {
    PyObject* obj = nullptr;
    bool is_kwd = false;
    if (arg_pos < nargs) {
      // extra positional args given after single positional IntArrayRef arg
      if (param.keyword_only) {
        if (raise_exception) {
          extra_args(*this, nargs);
        }
        return false;
      }
      obj = PyTuple_GET_ITEM(args, arg_pos);
    } else if (kwargs) {
      obj = PyDict_GetItem(kwargs, param.python_name);
      for (PyObject* numpy_name : param.numpy_python_names) {
        if (obj) {
          break;
        }
        obj = PyDict_GetItem(kwargs, numpy_name);
      }
      is_kwd = true;
    }

    int64_t failed_idx = -1;
    bool varargs_eligible = allow_varargs_intlist && arg_pos == 0 && !is_kwd;
    if ((!obj && param.optional) || (obj == Py_None && param.allow_none)) {
      dst[i++] = nullptr;
    } else if (!obj) {
      if (raise_exception) {
        // foo() missing 1 required positional argument: "b"
        missing_args(*this, i);
      }
      return false;
    } else if (param.check(obj, this->overloaded_args, i, &failed_idx)) {
      dst[i++] = obj;
      // XXX: the Variable check is necessary because sizes become tensors when
      // tracer is enabled. This behavior easily leads to ambiguities, and we
      // should avoid having complex signatures that make use of it...
    } else if (
        varargs_eligible &&
        ((int_list_overload
              ? is_int_list(args, param.size, &failed_idx)
              : is_int_or_symint_list(args, param.size, &failed_idx)))) {
      // take all positional arguments as this parameter
      // e.g. permute(1, 2, 3) -> permute((1, 2, 3))
      dst[i++] = args;
      arg_pos = nargs;
      continue;
    } else if (raise_exception) {
      if (is_kwd) {
        // foo(): argument 'other' must be str, not int
        throw TypeError(
            "%s(): argument '%s' must be %s, not %s",
            name.c_str(),
            param.name.c_str(),
            param.type_name().c_str(),
            Py_TYPE(obj)->tp_name);
      } else {
        // foo(): argument 'other' (position 2) must be str, not int
        if (failed_idx != -1) {
          if (!(PyTuple_Check(obj) || PyList_Check(obj))) {
            TORCH_INTERNAL_ASSERT(varargs_eligible);
            obj = args;
          }
          TORCH_INTERNAL_ASSERT(failed_idx < PySequence_Size(obj));
          throw TypeError(
              "%s(): argument '%s' (position %ld) must be %s, but found element of type %s at pos %ld",
              name.c_str(),
              param.name.c_str(),
              static_cast<long>(arg_pos + 1),
              param.type_name().c_str(),
<<<<<<< HEAD
              Py_TYPE(PySequence_GetItem(obj, failed_idx))->tp_name,
              failed_idx);
=======
              Py_TYPE(py::reinterpret_steal<py::object>(
                          PySequence_GetItem(obj, failed_idx))
                          .ptr())
                  ->tp_name,
              static_cast<long>(failed_idx));
>>>>>>> 16e35bd1
        }
        throw TypeError(
            "%s(): argument '%s' (position %ld) must be %s, not %s",
            name.c_str(),
            param.name.c_str(),
            static_cast<long>(arg_pos + 1),
            param.type_name().c_str(),
            Py_TYPE(obj)->tp_name);
      }
    } else {
      return false;
    }

    if (!is_kwd) {
      arg_pos++;
    } else if (obj) {
      remaining_kwargs--;
    }
  }

  if (remaining_kwargs > 0) {
    if (raise_exception) {
      // foo() got an unexpected keyword argument "b"
      extra_kwargs(*this, kwargs, nargs);
    }
    return false;
  }
  return true;
}

PythonArgParser::PythonArgParser(std::vector<std::string> fmts, bool traceable)
    : max_args(0), traceable(traceable) {
  int index = 0;
  for (auto& fmt : fmts) {
    signatures_.emplace_back(fmt, index);
    ++index;
  }
  for (auto& signature : signatures_) {
    if (signature.max_args > max_args) {
      max_args = signature.max_args;
    }
  }
  if (signatures_.size() > 0) {
    function_name = signatures_[0].name;
  }

  // Check deprecated signatures last
  std::stable_partition(
      signatures_.begin(), signatures_.end(), [](const FunctionSignature& sig) {
        return !sig.deprecated;
      });
}

void PythonArgParser::check_deprecated(const FunctionSignature& signature) {
  if (signature.deprecated) {
    auto msg = c10::str(
        "This overload of ",
        signature.name,
        " is deprecated:\n\t",
        signature.name,
        signature.toString());
    auto signatures = get_signatures();
    if (!signatures.empty()) {
      msg += "\nConsider using one of the following signatures instead:";
      for (const auto& sig : signatures) {
        msg += "\n\t";
        msg += signature.name;
        msg += sig;
      }
    }
    TORCH_WARN_ONCE(msg);
  }
}

PythonArgs PythonArgParser::raw_parse(
    PyObject* self,
    PyObject* args,
    PyObject* kwargs,
    PyObject* parsed_args[]) { // NOLINT
  if (signatures_.size() == 1) {
    auto& signature = signatures_[0];
    signature.parse(self, args, kwargs, parsed_args, true);
    check_deprecated(signature);
    return PythonArgs(traceable, signature, parsed_args);
  }

  for (auto& signature : signatures_) {
    if (signature.parse(self, args, kwargs, parsed_args, false)) {
      check_deprecated(signature);
      return PythonArgs(traceable, signature, parsed_args);
    }
  }

  print_error(self, args, kwargs, parsed_args);
}

void PythonArgParser::print_error(
    PyObject* self,
    PyObject* args,
    PyObject* kwargs,
    PyObject* parsed_args[]) { // NOLINT
  // NOLINTNEXTLINE(clang-analyzer-core.NullDereference)
  size_t num_args = PyTuple_GET_SIZE(args) + (kwargs ? PyDict_Size(kwargs) : 0);
  std::vector<unsigned> plausible_idxs;
  unsigned i = 0;
  for (auto& signature : signatures_) {
    if (num_args >= signature.min_args && num_args <= signature.max_args &&
        !signature.hidden) {
      plausible_idxs.push_back(i);
    }
    i++;
  }

  if (plausible_idxs.size() == 1) {
    auto& signature = signatures_[plausible_idxs[0]];
    signature.parse(self, args, kwargs, parsed_args, true);
  }

  auto options = get_signatures();
  auto msg =
      torch::format_invalid_args(args, kwargs, function_name + "()", options);
  throw TypeError("%s", msg.c_str());
}

std::vector<std::string> PythonArgParser::get_signatures() const {
  std::vector<std::string> options;
  for (auto& signature : signatures_) {
    if (!signature.hidden) {
      options.push_back(signature.toString());
    }
  }
  return options;
}

at::Tensor PythonArgs::tensor_slow(int i) {
  PyObject* obj = args[i];
  if (!obj) {
    return at::Tensor();
  }
  if (THPVariable_Check(obj)) {
    return THPVariable_Unpack(obj);
  }

  bool save_symint = false;
  at::Scalar scalar;
  if (PyBool_Check(obj)) {
    scalar = at::Scalar(THPUtils_unpackBool(obj));
  } else if (THPUtils_checkLong(obj)) {
    scalar = at::Scalar(THPUtils_unpackLong(obj));
  } else if (PyComplex_Check(obj)) {
    scalar = at::Scalar(THPUtils_unpackComplexDouble(obj));
  } else if (THPUtils_checkDouble(obj)) {
    scalar = at::Scalar(THPUtils_unpackDouble(obj));
    // NB: we DO NOT put symbolic ints/floats into the Scalar itself,
    // because although Scalar supports SymInt/SymFloat, the subsequent
    // conversion to Tensor does not.  Instead, do it out of band.
  } else if (torch::is_symint_node(py::handle(obj))) {
    save_symint = true;
    // This scalar value doesn't matter, it shouldn't ever actually
    // get read out.  Make it a big and weird looking number to help
    // people figure out if there's aproblem.
    scalar = at::Scalar(7777777);
  } else if (torch::is_symfloat_node(py::handle(obj))) {
    save_symint = true;
    scalar = at::Scalar(std::numeric_limits<double>::quiet_NaN());
  } else {
    // NB: Are you here because you passed None to a Variable method,
    // and you expected an undefined tensor to be returned?   Don't add
    // a test for Py_None here; instead, you need to mark the argument
    // as *allowing none*; you can do this by writing 'Tensor?' instead
    // of 'Tensor' in the ATen metadata.
    throw TypeError(
        "expected Tensor as argument %d, but got %s", i, Py_TYPE(obj)->tp_name);
  }
  at::AutoDispatchBelowADInplaceOrView guard; // TODO: remove
  at::tracer::impl::NoTracerDispatchMode tracer_guard;

  at::Tensor tensor = scalar_to_tensor(scalar);
  tensor.unsafeGetTensorImpl()->set_wrapped_number(true);

  if (save_symint) {
    auto py_tensor = py::cast(tensor);
    if (PyObject_SetAttrString(py_tensor.ptr(), "_wrapped_number", obj) < 0) {
      throw python_error();
    }
  }

  return tensor;
}

at::Scalar PythonArgs::scalar_slow(int i) {
  if (traceable && jit::tracer::isTracing() && THPVariable_Check(args[i])) {
    auto& var = THPVariable_Unpack(args[i]);
    jit::tracer::ArgumentStash::stashValue(
        signature.params[i].name, idx, var, c10::NumberType::get());
  }

  return scalar_slow(args[i]);
}

at::Scalar PythonArgs::scalar_slow(PyObject* arg) {
  // Zero-dim tensors are converted to Scalars as-is. Note this doesn't
  // currently handle most NumPy scalar types except np.float64.
  if (THPVariable_Check(arg)) {
    return THPVariable_Unpack(arg).item();
  }

  if (THPUtils_checkLong(arg)) {
    return at::Scalar(static_cast<int64_t>(THPUtils_unpackLong(arg)));
  }

  if (PyBool_Check(arg)) {
    return at::Scalar(THPUtils_unpackBool(arg));
  }

  if (PyComplex_Check(arg)) {
    return at::Scalar(THPUtils_unpackComplexDouble(arg));
  }

  if (torch::is_symint_node(arg)) {
    return at::Scalar(py::cast<c10::SymInt>(arg));
  }

  if (torch::is_symfloat_node(arg)) {
    return at::Scalar(py::cast<c10::SymFloat>(arg));
  }

  return at::Scalar(THPUtils_unpackDouble(arg));
}

} // namespace torch<|MERGE_RESOLUTION|>--- conflicted
+++ resolved
@@ -1409,16 +1409,11 @@
               param.name.c_str(),
               static_cast<long>(arg_pos + 1),
               param.type_name().c_str(),
-<<<<<<< HEAD
-              Py_TYPE(PySequence_GetItem(obj, failed_idx))->tp_name,
-              failed_idx);
-=======
               Py_TYPE(py::reinterpret_steal<py::object>(
                           PySequence_GetItem(obj, failed_idx))
                           .ptr())
                   ->tp_name,
               static_cast<long>(failed_idx));
->>>>>>> 16e35bd1
         }
         throw TypeError(
             "%s(): argument '%s' (position %ld) must be %s, not %s",
